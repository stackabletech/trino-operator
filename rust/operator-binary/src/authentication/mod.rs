--- conflicted
+++ resolved
@@ -546,15 +546,7 @@
 #[cfg(test)]
 mod tests {
     use super::*;
-<<<<<<< HEAD
-    use stackable_operator::commons::authentication::{oidc, static_};
-    use stackable_operator::commons::secret_class::SecretClassVolume;
-    use stackable_operator::{
-        commons::authentication::{static_::UserCredentialsSecretRef, AuthenticationClassSpec},
-        kube::core::ObjectMeta,
-    };
-=======
->>>>>>> c89d0248
+    use stackable_operator::commons::authentication::oidc::ClientAuthenticationOptions;
     use stackable_trino_crd::RW_CONFIG_DIR_NAME;
 
     const OIDC_AUTH_CLASS_1: &str = "oidc-auth-1";
@@ -562,37 +554,11 @@
     const FILE_AUTH_CLASS_2: &str = "file-auth-2";
     const LDAP_AUTH_CLASS_1: &str = "ldap-auth-1";
     const LDAP_AUTH_CLASS_2: &str = "ldap-auth-2";
-<<<<<<< HEAD
     const HOST_NAME: &str = "my.server";
     const SEARCH_BASE: &str = "searchbase";
 
     fn setup_file_auth_class(name: &str) -> ResolvedAuthenticationClassRef {
-        ResolvedAuthenticationClassRef {
-            authentication_class: AuthenticationClass {
-                metadata: ObjectMeta {
-                    name: Some(name.to_string()),
-                    ..ObjectMeta::default()
-                },
-                spec: AuthenticationClassSpec {
-                    provider: AuthenticationClassProvider::Static(
-                        static_::AuthenticationProvider {
-                            user_credentials_secret: UserCredentialsSecretRef {
-                                name: name.to_string(),
-                            },
-                        },
-                    ),
-                },
-            },
-            oidc: Some(oidc::ClientAuthenticationOptions {
-                client_credentials_secret_ref: "my-oidc-secret".to_string(),
-                extra_scopes: Vec::new(),
-                product_specific_fields: (),
-            }),
-        }
-=======
-
-    fn setup_file_auth_class(name: &str) -> AuthenticationClass {
-        deserialize(&format!(
+        let input = deserialize(&format!(
             r#"
         metadata:
           name: {name}
@@ -602,31 +568,43 @@
               userCredentialsSecret:
                 name: {name}
         "#
-        ))
->>>>>>> c89d0248
-    }
-
-    fn setup_ldap_auth_class(name: &str) -> AuthenticationClass {
-        deserialize(&format!(
+        ));
+
+        ResolvedAuthenticationClassRef {
+            authentication_class: input,
+            oidc: Some(ClientAuthenticationOptions {
+                client_credentials_secret_ref: "my-oidc-secret".to_string(),
+                extra_scopes: Vec::new(),
+                product_specific_fields: (),
+            }),
+        }
+    }
+
+    fn setup_ldap_auth_class(name: &str) -> ResolvedAuthenticationClassRef {
+        let input = deserialize(&format!(
             r#"
         metadata:
           name: {name}
         spec:
           provider:
             ldap:
-              hostname: openldap
+              hostname: {HOST_NAME}
+              searchBase: {SEARCH_BASE}
         "#
-        ))
+        ));
+
+        ResolvedAuthenticationClassRef {
+            authentication_class: input,
+            oidc: None,
+        }
     }
 
     fn setup_ldap_auth_class_with_bind_credentials_secret_class(
         name: &str,
-<<<<<<< HEAD
-        bind_credentials: Option<SecretClassVolume>,
+        secret_class: &str,
     ) -> ResolvedAuthenticationClassRef {
-        let input = if let Some(credentials) = bind_credentials {
-            format!(
-                r#"
+        let input = deserialize(&format!(
+            r#"
             apiVersion: authentication.stackable.tech/v1alpha1
             kind: AuthenticationClass
             metadata:
@@ -638,32 +616,12 @@
                   searchBase: {SEARCH_BASE}
                   bindCredentials:
                     secretClass: {secret_class}
-            "#,
-                secret_class = credentials.secret_class
-            )
-        } else {
-            format!(
-                r#"
-            apiVersion: authentication.stackable.tech/v1alpha1
-            kind: AuthenticationClass
-            metadata:
-              name: {name}
-            spec:
-              provider:
-                ldap:
-                  hostname: {HOST_NAME}
-                  searchBase: {SEARCH_BASE}
             "#
-            )
-        };
-        let deserializer = serde_yaml::Deserializer::from_str(&input);
+        ));
 
         ResolvedAuthenticationClassRef {
-            authentication_class: serde_yaml::with::singleton_map_recursive::deserialize(
-                deserializer,
-            )
-            .unwrap(),
-            oidc: Some(oidc::ClientAuthenticationOptions {
+            authentication_class: input,
+            oidc: Some(ClientAuthenticationOptions {
                 client_credentials_secret_ref: "my-oidc-secret".to_string(),
                 extra_scopes: Vec::new(),
                 product_specific_fields: (),
@@ -694,28 +652,12 @@
                 deserializer,
             )
             .unwrap(),
-            oidc: Some(oidc::ClientAuthenticationOptions {
+            oidc: Some(ClientAuthenticationOptions {
                 client_credentials_secret_ref: "my-oidc-secret".to_string(),
                 extra_scopes: Vec::new(),
                 product_specific_fields: (),
             }),
         }
-=======
-        secret_class: &str,
-    ) -> AuthenticationClass {
-        deserialize(&format!(
-            r#"
-        metadata:
-          name: {name}
-        spec:
-          provider:
-            ldap:
-              hostname: openldap
-              bindCredentials:
-                secretClass: {secret_class}
-        "#
-        ))
->>>>>>> c89d0248
     }
 
     fn resolved_product_image() -> ResolvedProductImage {
@@ -813,21 +755,13 @@
 
         assert_eq!(
                 config_files.get(&format!("{LDAP_AUTH_CLASS_1}-password-ldap-auth.properties")),
-<<<<<<< HEAD
                 Some(format!("ldap.allow-insecure=true\nldap.group-auth-pattern=(&(uid\\=${{USER}}))\nldap.url=ldap\\://{HOST_NAME}\\:389\nldap.user-base-dn={SEARCH_BASE}\npassword-authenticator.name=ldap\n")).as_ref()
-=======
-                Some("ldap.allow-insecure=true\nldap.group-auth-pattern=(&(uid\\=${USER}))\nldap.url=ldap\\://openldap\\:389\nldap.user-base-dn=\npassword-authenticator.name=ldap\n".to_string()).as_ref()
->>>>>>> c89d0248
             );
 
         assert_eq!(
-            config_files.get(&format!("{LDAP_AUTH_CLASS_2}-password-ldap-auth.properties")),
-<<<<<<< HEAD
-                Some(format!("ldap.allow-insecure=true\nldap.group-auth-pattern=(&(uid\\=${{USER}}))\nldap.url=ldap\\://{HOST_NAME}\\:389\nldap.user-base-dn={SEARCH_BASE}\npassword-authenticator.name=ldap\n")).as_ref()
-=======
-                Some("ldap.allow-insecure=true\nldap.group-auth-pattern=(&(uid\\=${USER}))\nldap.url=ldap\\://openldap\\:389\nldap.user-base-dn=\npassword-authenticator.name=ldap\n".to_string()).as_ref()
->>>>>>> c89d0248
-            );
+                    config_files.get(&format!("{LDAP_AUTH_CLASS_2}-password-ldap-auth.properties")),
+                        Some(format!("ldap.allow-insecure=true\nldap.group-auth-pattern=(&(uid\\=${{USER}}))\nldap.url=ldap\\://{HOST_NAME}\\:389\nldap.user-base-dn={SEARCH_BASE}\npassword-authenticator.name=ldap\n")).as_ref()
+                    );
     }
 
     #[test]
@@ -868,9 +802,9 @@
 
         // we expect one user password db mount
         assert_eq!(coordinator_main_mounts.len(), 1);
-        assert_eq!(coordinator_main_mounts.get(0).unwrap().name, "users");
-        assert_eq!(
-            coordinator_main_mounts.get(0).unwrap().mount_path,
+        assert_eq!(coordinator_main_mounts.first().unwrap().name, "users");
+        assert_eq!(
+            coordinator_main_mounts.first().unwrap().mount_path,
             "/stackable/users"
         );
     }
