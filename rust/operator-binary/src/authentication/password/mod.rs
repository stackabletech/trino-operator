//! This module computes all resources required for Trino PASSWORD authentication.
//!
//! This includes file based authentication and LDAP.
//!
//! Computes a `TrinoAuthenticationConfig` containing all required resources like
//! - config properties
//! - config files
//! - volume and volume mounts
//! - extra containers and commands
//!
use std::collections::BTreeMap;

use snafu::{ResultExt, Snafu};
use stackable_operator::commons::product_image_selection::ResolvedProductImage;
use stackable_trino_crd::{Container, TrinoRole, RW_CONFIG_DIR_NAME};
use tracing::trace;

use crate::authentication::{
    password::{file::FileAuthenticator, ldap::LdapAuthenticator},
    TrinoAuthenticationConfig,
};

pub mod file;
pub mod ldap;

// Trino properties
pub(crate) const PASSWORD_AUTHENTICATOR_CONFIG_FILES: &str = "password-authenticator.config-files";
const PASSWORD_AUTHENTICATOR_NAME: &str = "password-authenticator.name";

#[derive(Snafu, Debug)]
pub enum Error {
    #[snafu(display("Failed to configure LDAP password authentication"))]
    InvalidLdapAuthenticationConfiguration { source: ldap::Error },

    #[snafu(display("Failed to write password authentication config file"))]
    FailedToWritePasswordAuthenticationFile {
        source: product_config::writer::PropertiesWriterError,
    },

    #[snafu(display("Failed to create LDAP Volumes and VolumeMounts"))]
    LdapVolumeAndVolumeMounts { source: ldap::Error },
}

#[derive(Clone, Debug, Default)]
pub struct TrinoPasswordAuthentication {
    authenticators: Vec<TrinoPasswordAuthenticator>,
}

#[derive(Clone, Debug)]
#[allow(clippy::large_enum_variant)]
pub enum TrinoPasswordAuthenticator {
    File(FileAuthenticator),
    Ldap(LdapAuthenticator),
}

impl TrinoPasswordAuthentication {
    pub fn new(authenticators: Vec<TrinoPasswordAuthenticator>) -> Self {
        Self { authenticators }
    }

    /// Return a `TrinoAuthenticationConfig` containing all required resources for each
    /// PASSWORD authenticator.
    pub fn password_authentication_config(
        &self,
        resolved_product_image: &ResolvedProductImage,
    ) -> Result<TrinoAuthenticationConfig, Error> {
        let mut password_authentication_config = TrinoAuthenticationConfig::default();
        // Represents password-authenticator.config-files property
        // password-authenticator.config-files=/stackable/.../file-authenticator.properties,/stackable/.../ldap.properties,...
        let mut password_authenticator_config_file_names = vec![];
        // if we have to build the file auth side car container
        let mut has_file_authenticator = false;
        // we need to collect the mounts for the side car to add them later
        // password file empty dir mount for file updater
        let mut pw_file_update_container_volume_mounts =
            vec![FileAuthenticator::password_db_volume_mount()];

        for authenticator in &self.authenticators {
            match authenticator {
                TrinoPasswordAuthenticator::File(file_authenticator) => {
                    has_file_authenticator = true;
                    let config_file_name = file_authenticator.config_file_name();
                    // config file name to trino config properties (see end of method)
                    password_authenticator_config_file_names
                        .push(format!("{RW_CONFIG_DIR_NAME}/{config_file_name}"));

                    // authenticator property file
                    password_authentication_config.add_config_file(
                        TrinoRole::Coordinator,
                        config_file_name,
                        product_config::writer::to_java_properties_string(
                            file_authenticator
                                .config_file_data()
                                .into_iter()
                                .map(|(k, v)| (k, Some(v)))
                                .collect::<BTreeMap<String, Option<String>>>()
                                .iter(),
                        )
                        .context(FailedToWritePasswordAuthenticationFileSnafu)?,
                    );
                    // required volumes
                    password_authentication_config.add_volume(file_authenticator.secret_volume());
                    password_authentication_config
                        .add_volume(FileAuthenticator::password_db_volume());

                    // required volume mounts
                    // secret mount for pw file updater
                    pw_file_update_container_volume_mounts
                        .push(file_authenticator.secret_volume_mount());

                    // password file empty dir mount for trino container
                    password_authentication_config.add_volume_mount(
                        TrinoRole::Coordinator,
                        Container::Trino,
                        FileAuthenticator::password_db_volume_mount(),
                    );
                }
                TrinoPasswordAuthenticator::Ldap(ldap_authenticator) => {
                    let config_file_name = ldap_authenticator.config_file_name();
                    // config file name to trino config properties (see end of method)
                    password_authenticator_config_file_names
                        .push(format!("{RW_CONFIG_DIR_NAME}/{config_file_name}",));

                    // authenticator property file
                    password_authentication_config.add_config_file(
                        TrinoRole::Coordinator,
                        config_file_name,
                        product_config::writer::to_java_properties_string(
                            ldap_authenticator
                                .config_file_data()
                                .context(InvalidLdapAuthenticationConfigurationSnafu)?
                                .into_iter()
                                .map(|(k, v)| (k, Some(v)))
                                .collect::<BTreeMap<String, Option<String>>>()
                                .iter(),
                        )
                        .context(FailedToWritePasswordAuthenticationFileSnafu)?,
                    );

                    // extra commands
                    password_authentication_config.add_commands(
                        TrinoRole::Coordinator,
                        stackable_trino_crd::Container::Trino,
                        ldap_authenticator.commands(),
                    );

                    let (volumes, volume_mounts) = ldap_authenticator
                        .volumes_and_mounts()
                        .context(LdapVolumeAndVolumeMountsSnafu)?;
                    // required volumes
                    for volume in volumes {
                        password_authentication_config.add_volume(volume)
                    }

                    // required volume mounts
                    for volume_mount in volume_mounts {
                        password_authentication_config.add_volume_mount(
                            TrinoRole::Coordinator,
                            stackable_trino_crd::Container::Trino,
                            volume_mount.clone(),
                        );
                        password_authentication_config.add_volume_mount(
                            TrinoRole::Coordinator,
                            stackable_trino_crd::Container::Prepare,
                            volume_mount.clone(),
                        );
                    }
                }
            }
        }

        // add file authentication password db update container if required
        if has_file_authenticator {
            password_authentication_config.add_sidecar_container(
                TrinoRole::Coordinator,
                file::build_password_file_update_container(
                    resolved_product_image,
                    pw_file_update_container_volume_mounts,
                ),
            );
        }

        password_authentication_config.add_config_property(
            TrinoRole::Coordinator,
            PASSWORD_AUTHENTICATOR_CONFIG_FILES.to_string(),
            password_authenticator_config_file_names.join(","),
        );

        trace!(
            "Final Password authentication config: {:?}",
            password_authentication_config
        );

        Ok(password_authentication_config)
    }
}

#[cfg(test)]
mod tests {
    use super::*;
    use stackable_operator::commons::authentication::{
        ldap, static_, static_::UserCredentialsSecretRef,
    };

    const FILE_AUTH_CLASS_1: &str = "file-auth-1";
    const FILE_AUTH_CLASS_2: &str = "file-auth-2";
    const LDAP_AUTH_CLASS_1: &str = "ldap-auth-1";
    const LDAP_AUTH_CLASS_2: &str = "ldap-auth-2";

    fn ldap_provider() -> ldap::AuthenticationProvider {
<<<<<<< HEAD
        let input = r#"
            hostname: my.ldap.server
            searchBase: ou=users,dc=example,dc=org
        "#;
        let deserializer = serde_yaml::Deserializer::from_str(input);
        serde_yaml::with::singleton_map_recursive::deserialize(deserializer).unwrap()
=======
        serde_yaml::from_str::<ldap::AuthenticationProvider>(
            "
            hostname: my-ldap
            ",
        )
        .unwrap()
>>>>>>> c89d0248
    }

    fn setup() -> TrinoAuthenticationConfig {
        let authenticators = vec![
            TrinoPasswordAuthenticator::File(FileAuthenticator::new(
                FILE_AUTH_CLASS_1.to_string(),
                static_::AuthenticationProvider {
                    user_credentials_secret: UserCredentialsSecretRef {
                        name: FILE_AUTH_CLASS_1.to_string(),
                    },
                },
            )),
            TrinoPasswordAuthenticator::File(FileAuthenticator::new(
                FILE_AUTH_CLASS_2.to_string(),
                static_::AuthenticationProvider {
                    user_credentials_secret: UserCredentialsSecretRef {
                        name: FILE_AUTH_CLASS_2.to_string(),
                    },
                },
            )),
            TrinoPasswordAuthenticator::Ldap(LdapAuthenticator::new(
                LDAP_AUTH_CLASS_1.to_string(),
                ldap_provider(),
            )),
            TrinoPasswordAuthenticator::Ldap(LdapAuthenticator::new(
                LDAP_AUTH_CLASS_2.to_string(),
                ldap_provider(),
            )),
        ];
        TrinoPasswordAuthentication::new(authenticators)
            .password_authentication_config(&ResolvedProductImage {
                product_version: "".to_string(),
                app_version_label: "".to_string(),
                image: "".to_string(),
                image_pull_policy: "".to_string(),
                pull_secrets: None,
            })
            .unwrap()
    }

    #[test]
    fn test_password_authentication_config_properties() {
        let auth_config = setup();

        assert_eq!(
            auth_config
                .config_properties(&TrinoRole::Coordinator)
                .get(PASSWORD_AUTHENTICATOR_CONFIG_FILES),
            Some(format!(
                "{RW_CONFIG_DIR_NAME}/{FILE_AUTH_CLASS_1}-password-file-auth.properties,\
                 {RW_CONFIG_DIR_NAME}/{FILE_AUTH_CLASS_2}-password-file-auth.properties,\
                 {RW_CONFIG_DIR_NAME}/{LDAP_AUTH_CLASS_1}-password-ldap-auth.properties,\
                 {RW_CONFIG_DIR_NAME}/{LDAP_AUTH_CLASS_2}-password-ldap-auth.properties",
            ))
            .as_ref()
        );
    }

    #[test]
    fn test_password_authentication_config_files() {
        let file_auth_1 = FileAuthenticator::new(
            FILE_AUTH_CLASS_1.to_string(),
            static_::AuthenticationProvider {
                user_credentials_secret: UserCredentialsSecretRef {
                    name: FILE_AUTH_CLASS_1.to_string(),
                },
            },
        );
        let ldap_auth_1 = LdapAuthenticator::new(LDAP_AUTH_CLASS_1.to_string(), ldap_provider());

        let auth_config = setup();
        let config_files = auth_config.config_files(&TrinoRole::Coordinator);

        // We expect 4 config files (2 for file-authenticator, 2 for ldap-authenticator)
        assert_eq!(config_files.len(), 4);
        // check file auth
        assert_eq!(
            config_files.get(&file_auth_1.config_file_name()).unwrap(),
            &format!("file.password-file=/stackable/users/{FILE_AUTH_CLASS_1}.db\npassword-authenticator.name=file\n")
        );
        // check ldap
        assert!(config_files
            .get(&ldap_auth_1.config_file_name())
            .unwrap()
            .contains("password-authenticator.name=ldap"));

        // Coordinator
        assert!(!auth_config
            .volume_mounts(&TrinoRole::Coordinator, &Container::Trino)
            .is_empty());
        assert!(!auth_config.volumes().is_empty());

        // Nothing to be set for workers
        assert!(auth_config
            .volume_mounts(&TrinoRole::Worker, &Container::Trino)
            .is_empty());
        assert!(auth_config.config_files(&TrinoRole::Worker).is_empty());
    }
}<|MERGE_RESOLUTION|>--- conflicted
+++ resolved
@@ -208,21 +208,12 @@
     const LDAP_AUTH_CLASS_2: &str = "ldap-auth-2";
 
     fn ldap_provider() -> ldap::AuthenticationProvider {
-<<<<<<< HEAD
-        let input = r#"
-            hostname: my.ldap.server
-            searchBase: ou=users,dc=example,dc=org
-        "#;
-        let deserializer = serde_yaml::Deserializer::from_str(input);
-        serde_yaml::with::singleton_map_recursive::deserialize(deserializer).unwrap()
-=======
         serde_yaml::from_str::<ldap::AuthenticationProvider>(
             "
             hostname: my-ldap
             ",
         )
         .unwrap()
->>>>>>> c89d0248
     }
 
     fn setup() -> TrinoAuthenticationConfig {
