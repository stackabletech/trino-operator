--- conflicted
+++ resolved
@@ -1,11 +1,7 @@
 use crate::authentication::password;
 use snafu::{ResultExt, Snafu};
 use stackable_operator::{
-<<<<<<< HEAD
     commons::authentication::ldap,
-=======
-    commons::authentication::ldap::AuthenticationProvider,
->>>>>>> c89d0248
     k8s_openapi::api::core::v1::{Volume, VolumeMount},
 };
 use std::collections::BTreeMap;
@@ -41,19 +37,11 @@
 #[derive(Clone, Debug)]
 pub struct LdapAuthenticator {
     name: String,
-<<<<<<< HEAD
     ldap: ldap::AuthenticationProvider,
 }
 
 impl LdapAuthenticator {
     pub fn new(name: String, provider: ldap::AuthenticationProvider) -> Self {
-=======
-    ldap: AuthenticationProvider,
-}
-
-impl LdapAuthenticator {
-    pub fn new(name: String, provider: AuthenticationProvider) -> Self {
->>>>>>> c89d0248
         Self {
             name,
             ldap: provider,
@@ -75,19 +63,7 @@
         );
         config_data.insert(
             LDAP_URL.to_string(),
-<<<<<<< HEAD
-            format!(
-                "{protocol}{server_hostname}:{server_port}",
-                protocol = match self.ldap.tls.tls {
-                    None => "ldap://",
-                    Some(_) => "ldaps://",
-                },
-                server_hostname = self.ldap.hostname,
-                server_port = self.ldap.port(),
-            ),
-=======
             self.ldap.endpoint_url().context(LdapEndpointSnafu)?.into(),
->>>>>>> c89d0248
         );
 
         config_data.insert(LDAP_USER_BASE_DN.to_string(), self.ldap.search_base.clone());
@@ -99,11 +75,7 @@
 
         // If bind credentials provided we have to mount the secret volume into env variables
         // in the container and reference the DN and password in the config
-<<<<<<< HEAD
-        if self.ldap.bind_credentials_mount_paths().is_some() {
-=======
         if self.ldap.has_bind_credentials() {
->>>>>>> c89d0248
             config_data.insert(
                 LDAP_BIND_DN.to_string(),
                 format!(
@@ -157,26 +129,10 @@
     }
 
     /// Required LDAP authenticator volume amd volume mounts.
-<<<<<<< HEAD
-    pub fn volumes_and_mounts(&self) -> (Vec<Volume>, Vec<VolumeMount>) {
-        let mut volumes = vec![];
-        let mut volume_mounts = vec![];
-
-        let (ldap_volumes, ldap_mounts) = self.ldap.volumes_and_mounts();
-        volumes.extend(ldap_volumes);
-        volume_mounts.extend(ldap_mounts);
-
-        let (tls_volumes, tls_mounts) = self.ldap.tls.volumes_and_mounts();
-        volumes.extend(tls_volumes);
-        volume_mounts.extend(tls_mounts);
-
-        (volumes, volume_mounts)
-=======
     pub fn volumes_and_mounts(&self) -> Result<(Vec<Volume>, Vec<VolumeMount>), Error> {
         self.ldap
             .volumes_and_mounts()
             .context(LdapVolumeAndVolumeMountsSnafu)
->>>>>>> c89d0248
     }
 
     /// Convert the provided authentication class name into an ENV variable.
@@ -200,11 +156,7 @@
     const LDAP_SEARCH_BASE: &str = "ou=users,dc=example,dc=org";
 
     fn setup_test_authenticator() -> LdapAuthenticator {
-<<<<<<< HEAD
-        let input = format!(
-=======
-        let auth_provider = serde_yaml::from_str::<AuthenticationProvider>(&format!(
->>>>>>> c89d0248
+        let auth_provider = serde_yaml::from_str::<ldap::AuthenticationProvider>(&format!(
             r#"
             hostname: {LDAP_HOST_NAME}
             searchBase: {LDAP_SEARCH_BASE}
@@ -215,21 +167,11 @@
                 server:
                   caCert:
                     secretClass: {TLS_SECRET_CLASS_NAME}
-<<<<<<< HEAD
-        "#
-        );
-        let deserializer = serde_yaml::Deserializer::from_str(&input);
-        let ldap_auth_provider: ldap::AuthenticationProvider =
-            serde_yaml::with::singleton_map_recursive::deserialize(deserializer).unwrap();
-
-        LdapAuthenticator::new(AUTH_CLASS_NAME.to_string(), ldap_auth_provider)
-=======
             "#
         ))
         .unwrap();
 
         LdapAuthenticator::new(AUTH_CLASS_NAME.to_string(), auth_provider)
->>>>>>> c89d0248
     }
 
     #[test]
