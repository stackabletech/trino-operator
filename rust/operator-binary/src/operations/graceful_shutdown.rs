//! See docs/modules/trino/pages/operations/graceful-shutdown.adoc for details
//! on how the implementation works
use std::collections::BTreeMap;

use indoc::formatdoc;
<<<<<<< HEAD
use snafu::Snafu;
=======
use snafu::{ResultExt, Snafu};
>>>>>>> 690cac2e
use stackable_operator::{
    builder::{ContainerBuilder, PodBuilder},
    k8s_openapi::api::core::v1::{ExecAction, LifecycleHandler},
};
use stackable_trino_crd::{
    TrinoCluster, TrinoConfig, TrinoRole, WORKER_GRACEFUL_SHUTDOWN_SAFETY_OVERHEAD,
    WORKER_SHUTDOWN_GRACE_PERIOD,
};

<<<<<<< HEAD
#[derive(Debug, Snafu)]
pub enum Error {
    #[snafu(display("Failed to set terminationGracePeriod"), context(false))]
    SetTerminationGracePeriod {
        source: stackable_operator::builder::pod::Error,
=======
#[derive(Snafu, Debug)]
pub enum Error {
    #[snafu(display("invalid graceful shutdown duration"))]
    InvalidDuration {
        source: stackable_operator::builder::Error,
>>>>>>> 690cac2e
    },
}

pub fn graceful_shutdown_config_properties(
    trino: &TrinoCluster,
    role: &TrinoRole,
) -> BTreeMap<String, Option<String>> {
    match role {
        TrinoRole::Coordinator => {
            let min_graceful_shutdown_timeout = trino.min_worker_graceful_shutdown_timeout();
            // We know that queries taking longer than the minimum gracefulShutdownTimeout are subject to failure.
            // Read operator docs for reasoning.
            BTreeMap::from([(
                "query.max-execution-time".to_string(),
                Some(format!("{}s", min_graceful_shutdown_timeout.as_secs())),
            )])
        }
        TrinoRole::Worker => BTreeMap::from([(
            "shutdown.grace-period".to_string(),
            Some(format!("{}s", WORKER_SHUTDOWN_GRACE_PERIOD.as_secs())),
        )]),
    }
}

pub fn add_graceful_shutdown_config(
    trino: &TrinoCluster,
    role: &TrinoRole,
    merged_config: &TrinoConfig,
    pod_builder: &mut PodBuilder,
    trino_builder: &mut ContainerBuilder,
) -> Result<(), Error> {
<<<<<<< HEAD
    // This must be always set by the merge mechanism, as we provide a default value,
    // users can not disable graceful shutdown.
    if let Some(graceful_shutdown_timeout) = merged_config.graceful_shutdown_timeout {
        match role {
            TrinoRole::Coordinator => {
                pod_builder.termination_grace_period(&graceful_shutdown_timeout)?;
            }
            TrinoRole::Worker => {
                // We could stick `graceful_shutdown_timeout` into the Pod's `termination_grace_period_seconds` and subtract all the overheads
                // from it and use that for `query.max-execution-time`. However, as `query.max-execution-time` is user-facing, we set to the configured
                // `graceful_shutdown_timeout` and add the overhead to the Pod's `termination_grace_period_seconds`.
                let termination_grace_period = graceful_shutdown_timeout
                    + 2 * WORKER_SHUTDOWN_GRACE_PERIOD
                    + WORKER_GRACEFUL_SHUTDOWN_SAFETY_OVERHEAD;
                let termination_grace_period_seconds = termination_grace_period.as_secs();
=======
    // Graceful shutdown only affects workers.
    // When a coordinators get's shut down - as of Trino 423 - all queries will die anyway :/
    if role != &TrinoRole::Worker {
        return Ok(());
    }
>>>>>>> 690cac2e

                pod_builder.termination_grace_period(&termination_grace_period)?;
                trino_builder.lifecycle_pre_stop(LifecycleHandler {
                    exec: Some(ExecAction {
                        command: Some(vec![
                            "/bin/bash".to_string(),
                            "-x".to_string(),
                            "-euo".to_string(),
                            "pipefail".to_string(),
                            "-c".to_string(),
                            // The curl does not block, but the worker process will terminate automatically once the
                            // graceful shutdown is complete. As the Pod gets a normal SIGINT sent once the hook
                            // exited, we need to block this call for at least the same time terminationGracePeriodSeconds
                            // does, so that we don't kill the Pod before the terminationGracePeriodSeconds is reached.

<<<<<<< HEAD
                            // FIXME: Once we have fully fledged OPA support we need to make sure that the user we choose here (e.g. admin)
                            // has the permissions to trigger a graceful shutdown by e.g. inserting the needed OPA rules transparently.
                            formatdoc!("
                                curl -v --fail --insecure -X PUT -d '\"SHUTTING_DOWN\"' -H 'Content-type: application/json' -H 'X-Trino-User: admin' {protocol}://{host}:{port}/v1/info/state >> /proc/1/fd/1 2>&1
                                echo 'Successfully sent graceful shutdown command' >> /proc/1/fd/1 2>&1
                                echo 'Sleeping {termination_grace_period_seconds} seconds' >> /proc/1/fd/1 2>&1
                                sleep {termination_grace_period_seconds}",
                                protocol = trino.exposed_protocol(),
                                host = "127.0.0.1",
                                port = trino.exposed_port(),
                            ),
                        ]),
                    }),
                    ..Default::default()
                });
            }
        }
    }

=======
    pod_builder
        .termination_grace_period(&termination_grace_period)
        .context(InvalidDurationSnafu)?;
    trino_builder.lifecycle_pre_stop(LifecycleHandler {
        exec: Some(ExecAction {
            command: Some(vec![
                "/bin/bash".to_string(),
                "-x".to_string(),
                "-euo".to_string(),
                "pipefail".to_string(),
                "-c".to_string(),
                // The curl does not block, but the worker process will terminate automatically once the
                // graceful shutdown is complete. As the Pod gets a normal SIGINT sent once the hook
                // exited, we need to block this call for at least the same time terminationGracePeriodSeconds
                // does, so that we don't kill the Pod before the terminationGracePeriodSeconds is reached.

                // FIXME: Once we have fully fledged OPA support we need to make sure that the user we choose here (e.g. admin)
                // has the permissions to trigger a graceful shutdown by e.g. inserting the needed OPA rules transparently.
                formatdoc!("
                    curl -v --fail --insecure -X PUT -d '\"SHUTTING_DOWN\"' -H 'Content-type: application/json' -H 'X-Trino-User: admin' {protocol}://{host}:{port}/v1/info/state >> /proc/1/fd/1 2>&1
                    echo 'Successfully sent graceful shutdown command' >> /proc/1/fd/1 2>&1
                    echo 'Sleeping {termination_grace_period_seconds} seconds' >> /proc/1/fd/1 2>&1
                    sleep {termination_grace_period_seconds}",
                    protocol = trino.exposed_protocol(),
                    host = "127.0.0.1",
                    port = trino.exposed_port(),
                ),
            ]),
        }),
        ..Default::default()
    });

>>>>>>> 690cac2e
    Ok(())
}<|MERGE_RESOLUTION|>--- conflicted
+++ resolved
@@ -3,11 +3,7 @@
 use std::collections::BTreeMap;
 
 use indoc::formatdoc;
-<<<<<<< HEAD
-use snafu::Snafu;
-=======
 use snafu::{ResultExt, Snafu};
->>>>>>> 690cac2e
 use stackable_operator::{
     builder::{ContainerBuilder, PodBuilder},
     k8s_openapi::api::core::v1::{ExecAction, LifecycleHandler},
@@ -17,19 +13,11 @@
     WORKER_SHUTDOWN_GRACE_PERIOD,
 };
 
-<<<<<<< HEAD
 #[derive(Debug, Snafu)]
 pub enum Error {
-    #[snafu(display("Failed to set terminationGracePeriod"), context(false))]
+    #[snafu(display("Failed to set terminationGracePeriod"))]
     SetTerminationGracePeriod {
         source: stackable_operator::builder::pod::Error,
-=======
-#[derive(Snafu, Debug)]
-pub enum Error {
-    #[snafu(display("invalid graceful shutdown duration"))]
-    InvalidDuration {
-        source: stackable_operator::builder::Error,
->>>>>>> 690cac2e
     },
 }
 
@@ -61,13 +49,14 @@
     pod_builder: &mut PodBuilder,
     trino_builder: &mut ContainerBuilder,
 ) -> Result<(), Error> {
-<<<<<<< HEAD
     // This must be always set by the merge mechanism, as we provide a default value,
     // users can not disable graceful shutdown.
     if let Some(graceful_shutdown_timeout) = merged_config.graceful_shutdown_timeout {
         match role {
             TrinoRole::Coordinator => {
-                pod_builder.termination_grace_period(&graceful_shutdown_timeout)?;
+                pod_builder
+                    .termination_grace_period(&graceful_shutdown_timeout)
+                    .context(SetTerminationGracePeriodSnafu)?;
             }
             TrinoRole::Worker => {
                 // We could stick `graceful_shutdown_timeout` into the Pod's `termination_grace_period_seconds` and subtract all the overheads
@@ -77,15 +66,10 @@
                     + 2 * WORKER_SHUTDOWN_GRACE_PERIOD
                     + WORKER_GRACEFUL_SHUTDOWN_SAFETY_OVERHEAD;
                 let termination_grace_period_seconds = termination_grace_period.as_secs();
-=======
-    // Graceful shutdown only affects workers.
-    // When a coordinators get's shut down - as of Trino 423 - all queries will die anyway :/
-    if role != &TrinoRole::Worker {
-        return Ok(());
-    }
->>>>>>> 690cac2e
 
-                pod_builder.termination_grace_period(&termination_grace_period)?;
+                pod_builder
+                    .termination_grace_period(&termination_grace_period)
+                    .context(SetTerminationGracePeriodSnafu)?;
                 trino_builder.lifecycle_pre_stop(LifecycleHandler {
                     exec: Some(ExecAction {
                         command: Some(vec![
@@ -99,7 +83,6 @@
                             // exited, we need to block this call for at least the same time terminationGracePeriodSeconds
                             // does, so that we don't kill the Pod before the terminationGracePeriodSeconds is reached.
 
-<<<<<<< HEAD
                             // FIXME: Once we have fully fledged OPA support we need to make sure that the user we choose here (e.g. admin)
                             // has the permissions to trigger a graceful shutdown by e.g. inserting the needed OPA rules transparently.
                             formatdoc!("
@@ -119,39 +102,5 @@
         }
     }
 
-=======
-    pod_builder
-        .termination_grace_period(&termination_grace_period)
-        .context(InvalidDurationSnafu)?;
-    trino_builder.lifecycle_pre_stop(LifecycleHandler {
-        exec: Some(ExecAction {
-            command: Some(vec![
-                "/bin/bash".to_string(),
-                "-x".to_string(),
-                "-euo".to_string(),
-                "pipefail".to_string(),
-                "-c".to_string(),
-                // The curl does not block, but the worker process will terminate automatically once the
-                // graceful shutdown is complete. As the Pod gets a normal SIGINT sent once the hook
-                // exited, we need to block this call for at least the same time terminationGracePeriodSeconds
-                // does, so that we don't kill the Pod before the terminationGracePeriodSeconds is reached.
-
-                // FIXME: Once we have fully fledged OPA support we need to make sure that the user we choose here (e.g. admin)
-                // has the permissions to trigger a graceful shutdown by e.g. inserting the needed OPA rules transparently.
-                formatdoc!("
-                    curl -v --fail --insecure -X PUT -d '\"SHUTTING_DOWN\"' -H 'Content-type: application/json' -H 'X-Trino-User: admin' {protocol}://{host}:{port}/v1/info/state >> /proc/1/fd/1 2>&1
-                    echo 'Successfully sent graceful shutdown command' >> /proc/1/fd/1 2>&1
-                    echo 'Sleeping {termination_grace_period_seconds} seconds' >> /proc/1/fd/1 2>&1
-                    sleep {termination_grace_period_seconds}",
-                    protocol = trino.exposed_protocol(),
-                    host = "127.0.0.1",
-                    port = trino.exposed_port(),
-                ),
-            ]),
-        }),
-        ..Default::default()
-    });
-
->>>>>>> 690cac2e
     Ok(())
 }