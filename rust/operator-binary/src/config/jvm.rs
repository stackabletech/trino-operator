--- conflicted
+++ resolved
@@ -38,15 +38,9 @@
 // Currently works for all supported versions (451 and 455 as of 2024-09-04) but maybe be changed
 // in the future depending on the role and version.
 pub fn jvm_config(
-<<<<<<< HEAD
     product_version: u16,
-    merged_config: &TrinoConfig,
-    role: &Role<TrinoConfigFragment, GenericRoleConfig, JavaCommonConfig>,
-=======
-    product_version: &str,
     merged_config: &v1alpha1::TrinoConfig,
     role: &Role<v1alpha1::TrinoConfigFragment, GenericRoleConfig, JavaCommonConfig>,
->>>>>>> 5ce74ff6
     role_group: &str,
 ) -> Result<String, Error> {
     let memory_unit = BinaryMultiple::Mebi;
