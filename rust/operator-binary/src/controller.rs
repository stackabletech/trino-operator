--- conflicted
+++ resolved
@@ -82,21 +82,13 @@
     config::{client_protocol, fault_tolerant_execution},
     crd::{
         ACCESS_CONTROL_PROPERTIES, APP_NAME, CONFIG_DIR_NAME, CONFIG_PROPERTIES, Container,
-<<<<<<< HEAD
-        DISCOVERY_URI, ENV_INTERNAL_SECRET, EXCHANGE_MANAGER_PROPERTIES, HTTP_PORT, HTTP_PORT_NAME,
-        HTTPS_PORT, HTTPS_PORT_NAME, JVM_CONFIG, JVM_SECURITY_PROPERTIES, LOG_PROPERTIES,
-        MAX_TRINO_LOG_FILES_SIZE, METRICS_PORT, METRICS_PORT_NAME, NODE_PROPERTIES,
-        RW_CONFIG_DIR_NAME, STACKABLE_CLIENT_TLS_DIR, STACKABLE_INTERNAL_TLS_DIR,
-        STACKABLE_MOUNT_INTERNAL_TLS_DIR, STACKABLE_MOUNT_SERVER_TLS_DIR, STACKABLE_SERVER_TLS_DIR,
-        STACKABLE_TLS_STORE_PASSWORD, TrinoRole,
-=======
         DISCOVERY_URI, ENV_INTERNAL_SECRET, ENV_SPOOLING_SECRET, EXCHANGE_MANAGER_PROPERTIES,
         HTTP_PORT, HTTP_PORT_NAME, HTTPS_PORT, HTTPS_PORT_NAME, JVM_CONFIG,
         JVM_SECURITY_PROPERTIES, LOG_PROPERTIES, MAX_TRINO_LOG_FILES_SIZE, METRICS_PORT,
         METRICS_PORT_NAME, NODE_PROPERTIES, RW_CONFIG_DIR_NAME, SPOOLING_MANAGER_PROPERTIES,
         STACKABLE_CLIENT_TLS_DIR, STACKABLE_INTERNAL_TLS_DIR, STACKABLE_MOUNT_INTERNAL_TLS_DIR,
-        STACKABLE_MOUNT_SERVER_TLS_DIR, STACKABLE_SERVER_TLS_DIR, TrinoRole,
->>>>>>> 66c6837e
+        STACKABLE_MOUNT_SERVER_TLS_DIR, STACKABLE_SERVER_TLS_DIR, STACKABLE_TLS_STORE_PASSWORD,
+        TrinoRole,
         authentication::resolve_authentication_classes,
         catalog,
         discovery::{TrinoDiscovery, TrinoDiscoveryProtocol, TrinoPodRef},
