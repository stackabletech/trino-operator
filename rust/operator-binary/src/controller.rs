//! Ensures that `Pod`s are configured and running for each [`TrinoCluster`]
use crate::product_logging::{
    get_log_properties, get_vector_toml, resolve_vector_aggregator_address,
};
use crate::{
    catalog::{config::CatalogConfig, FromTrinoCatalogError},
    command, config,
    config::password_authenticator_properties,
};

use indoc::formatdoc;
use snafu::{OptionExt, ResultExt, Snafu};
use stackable_operator::{
    builder::{
        ConfigMapBuilder, ContainerBuilder, ObjectMetaBuilder, PodBuilder,
        SecretOperatorVolumeSourceBuilder, VolumeBuilder,
    },
    client::Client,
    cluster_resources::ClusterResources,
    commons::{opa::OpaApiVersion, product_image_selection::ResolvedProductImage},
    k8s_openapi::{
        api::{
            apps::v1::{StatefulSet, StatefulSetSpec},
            core::v1::{
                ConfigMap, ConfigMapVolumeSource, ContainerPort, EmptyDirVolumeSource, EnvVar,
                EnvVarSource, PodSecurityContext, Probe, Secret, SecretKeySelector, Service,
                ServicePort, ServiceSpec, TCPSocketAction, Volume,
            },
        },
        apimachinery::pkg::{
            api::resource::Quantity, apis::meta::v1::LabelSelector, util::intstr::IntOrString,
        },
    },
    kube::{
        runtime::{controller::Action, reflector::ObjectRef},
        Resource, ResourceExt,
    },
    labels::{role_group_selector_labels, role_selector_labels, ObjectLabels},
    logging::controller::ReconcilerError,
    memory::BinaryMultiple,
    memory::MemoryQuantity,
    product_config::{self, types::PropertyNameKind, ProductConfigManager},
    product_config_utils::{
        transform_all_roles_to_config, validate_all_roles_and_groups_config,
        ValidatedRoleConfigByPropertyKind,
    },
    product_logging::{
        self,
        spec::{
            ConfigMapLogConfig, ContainerLogConfig, ContainerLogConfigChoice,
            CustomContainerLogConfig,
        },
    },
    role_utils::RoleGroupRef,
};
use stackable_trino_crd::{
    authentication,
    authentication::TrinoAuthenticationConfig,
    catalog::TrinoCatalog,
    discovery::{TrinoDiscovery, TrinoDiscoveryProtocol, TrinoPodRef},
    Container, TlsSecretClass, TrinoCluster, TrinoConfig, TrinoRole, ACCESS_CONTROL_PROPERTIES,
    APP_NAME, CONFIG_DIR_NAME, CONFIG_PROPERTIES, DATA_DIR_NAME, DISCOVERY_URI,
    ENV_INTERNAL_SECRET, HTTPS_PORT, HTTPS_PORT_NAME, HTTP_PORT, HTTP_PORT_NAME, JVM_CONFIG,
    JVM_HEAP_FACTOR, LOG_COMPRESSION, LOG_FORMAT, LOG_MAX_SIZE, LOG_MAX_TOTAL_SIZE, LOG_PATH,
    LOG_PROPERTIES, METRICS_PORT, METRICS_PORT_NAME, NODE_PROPERTIES,
    PASSWORD_AUTHENTICATOR_PROPERTIES, PASSWORD_DB, RW_CONFIG_DIR_NAME, STACKABLE_CLIENT_TLS_DIR,
    STACKABLE_INTERNAL_TLS_DIR, STACKABLE_MOUNT_INTERNAL_TLS_DIR, STACKABLE_MOUNT_SERVER_TLS_DIR,
    STACKABLE_SERVER_TLS_DIR, STACKABLE_TLS_STORE_PASSWORD, USER_PASSWORD_DATA_DIR_NAME,
};
use std::{
    collections::{BTreeMap, HashMap},
    fmt::Write,
    str::FromStr,
    sync::Arc,
    time::Duration,
};
use strum::{EnumDiscriminants, IntoStaticStr};

pub struct Ctx {
    pub client: stackable_operator::client::Client,
    pub product_config: ProductConfigManager,
}

pub const OPERATOR_NAME: &str = "trino.stackable.tech";
pub const CONTROLLER_NAME: &str = "trinocluster";

pub const STACKABLE_LOG_DIR: &str = "/stackable/log";
pub const STACKABLE_LOG_CONFIG_DIR: &str = "/stackable/log_config";

const TRINO_LOG_FILE_SIZE_IN_MIB: u32 = TRINO_LOG_FILE_TOTAL_SIZE_IN_MIB / 2;
const TRINO_LOG_FILE_TOTAL_SIZE_IN_MIB: u32 = 10;
const MAX_PREPARE_LOG_FILE_SIZE_IN_MIB: u32 = 1;
// Additional buffer space is not needed, as the `prepare` container already has sufficient buffer
// space and all containers share a single volume.
const LOG_VOLUME_SIZE_IN_MIB: u32 =
    TRINO_LOG_FILE_TOTAL_SIZE_IN_MIB + MAX_PREPARE_LOG_FILE_SIZE_IN_MIB;

const DOCKER_IMAGE_BASE_NAME: &str = "trino";

#[derive(Snafu, Debug, EnumDiscriminants)]
#[strum_discriminants(derive(IntoStaticStr))]
#[allow(clippy::enum_variant_names)]
pub enum Error {
    #[snafu(display("object defines no namespace"))]
    ObjectHasNoNamespace,
    #[snafu(display("object defines no {} role", role))]
    MissingTrinoRole { role: String },
    #[snafu(display("failed to create cluster resources"))]
    CreateClusterResources {
        source: stackable_operator::error::Error,
    },
    #[snafu(display("failed to delete orphaned resources"))]
    DeleteOrphanedResources {
        source: stackable_operator::error::Error,
    },
    #[snafu(display("failed to apply global Service"))]
    ApplyRoleService {
        source: stackable_operator::error::Error,
    },
    #[snafu(display("failed to apply Service for {}", rolegroup))]
    ApplyRoleGroupService {
        source: stackable_operator::error::Error,
        rolegroup: RoleGroupRef<TrinoCluster>,
    },
    #[snafu(display("failed to build ConfigMap for {}", rolegroup))]
    BuildRoleGroupConfig {
        source: stackable_operator::error::Error,
        rolegroup: RoleGroupRef<TrinoCluster>,
    },
    #[snafu(display("failed to apply ConfigMap for {}", rolegroup))]
    ApplyRoleGroupConfig {
        source: stackable_operator::error::Error,
        rolegroup: RoleGroupRef<TrinoCluster>,
    },
    #[snafu(display("failed to apply StatefulSet for {}", rolegroup))]
    ApplyRoleGroupStatefulSet {
        source: stackable_operator::error::Error,
        rolegroup: RoleGroupRef<TrinoCluster>,
    },
    #[snafu(display("failed to apply internal secret"))]
    ApplyInternalSecret {
        source: stackable_operator::error::Error,
    },
    #[snafu(display("invalid product config"))]
    InvalidProductConfig {
        source: stackable_operator::error::Error,
    },
    #[snafu(display("object is missing metadata to build owner reference"))]
    ObjectMissingMetadataForOwnerRef {
        source: stackable_operator::error::Error,
    },
    #[snafu(display("failed to transform configs"))]
    ProductConfigTransform {
        source: stackable_operator::product_config_utils::ConfigError,
    },
    #[snafu(display("failed to format runtime properties"))]
    FailedToWriteJavaProperties {
        source: stackable_operator::product_config::writer::PropertiesWriterError,
    },
    #[snafu(display("failed to processing authentication config element from k8s"))]
    FailedProcessingAuthentication { source: authentication::Error },
    #[snafu(display("failed to parse role: {source}"))]
    FailedToParseRole { source: strum::ParseError },
    #[snafu(display("internal operator failure: {source}"))]
    InternalOperatorFailure { source: stackable_trino_crd::Error },
    #[snafu(display("no coordinator pods found for discovery"))]
    MissingCoordinatorPods,
    #[snafu(display("invalid OpaConfig"))]
    InvalidOpaConfig {
        source: stackable_operator::error::Error,
    },
    #[snafu(display("failed to resolve S3 connection"))]
    ResolveS3Connection {
        source: stackable_operator::error::Error,
    },
    #[snafu(display("failed to get associated TrinoCatalogs"))]
    GetCatalogs {
        source: stackable_operator::error::Error,
    },
    #[snafu(display("failed to parse {catalog}"))]
    ParseCatalog {
        source: FromTrinoCatalogError,
        catalog: ObjectRef<TrinoCatalog>,
    },
    #[snafu(display("invalid memory resource configuration - missing default or value in crd?"))]
    MissingMemoryResourceConfig,
    #[snafu(display("could not convert / scale memory resource config to [{unit}]"))]
    FailedToConvertMemoryResourceConfig {
        source: stackable_operator::error::Error,
        unit: String,
    },
    #[snafu(display("failed to convert java heap config to unit [{unit}]"))]
    FailedToConvertMemoryResourceConfigToJavaHeap {
        source: stackable_operator::error::Error,
        unit: String,
    },
    #[snafu(display("illegal container name: [{container_name}]"))]
    IllegalContainerName {
        source: stackable_operator::error::Error,
        container_name: String,
    },
    #[snafu(display("invalid trino config"))]
    InvalidTrinoConfig { source: config::ConfigError },
    #[snafu(display("failed to retrieve secret for internal communications"))]
    FailedToRetrieveInternalSecret {
        source: stackable_operator::error::Error,
    },
    #[snafu(display("failed to resolve and merge config for role and role group"))]
    FailedToResolveConfig { source: stackable_trino_crd::Error },
    #[snafu(display("failed to resolve the Vector aggregator address"))]
    ResolveVectorAggregatorAddress {
        source: crate::product_logging::Error,
    },
    #[snafu(display("failed to add the logging configuration to the ConfigMap [{cm_name}]"))]
    InvalidLoggingConfig {
        source: crate::product_logging::Error,
        cm_name: String,
    },
}

type Result<T, E = Error> = std::result::Result<T, E>;

impl ReconcilerError for Error {
    fn category(&self) -> &'static str {
        ErrorDiscriminants::from(self).into()
    }
}

pub async fn reconcile_trino(trino: Arc<TrinoCluster>, ctx: Arc<Ctx>) -> Result<Action> {
    tracing::info!("Starting reconcile");

    let client = &ctx.client;

    let resolved_product_image: ResolvedProductImage =
        trino.spec.image.resolve(DOCKER_IMAGE_BASE_NAME);

    let catalog_definitions = client
        .list_with_label_selector::<TrinoCatalog>(
            trino
                .metadata
                .namespace
                .as_deref()
                .context(ObjectHasNoNamespaceSnafu)?,
            &trino.spec.catalog_label_selector,
        )
        .await
        .context(GetCatalogsSnafu)?;
    let mut catalogs = vec![];
    for catalog in &catalog_definitions {
        let catalog_ref = ObjectRef::from_obj(catalog);
        let catalog_config =
            CatalogConfig::from_catalog(catalog, client)
                .await
                .context(ParseCatalogSnafu {
                    catalog: catalog_ref,
                })?;

        catalogs.push(catalog_config);
    }

    let validated_config = validated_product_config(
        &trino,
        // The Trino version is a single number like 396.
        // The product config expects semver formatted version strings.
        // That is why we just add minor and patch version 0 here.
        &format!("{}.0.0", resolved_product_image.product_version),
        &ctx.product_config,
    )?;

    let mut cluster_resources = ClusterResources::new(
        APP_NAME,
        OPERATOR_NAME,
        CONTROLLER_NAME,
        &trino.object_ref(&()),
    )
    .context(CreateClusterResourcesSnafu)?;

    let authentication_config = user_authentication(&trino, client).await?;

    // Assemble the OPA connection string from the discovery and the given path if provided
    let opa_connect_string = if let Some(opa_config) = &trino.spec.opa {
        Some(
            opa_config
                .full_document_url_from_config_map(
                    client,
                    &*trino,
                    Some("allow"),
                    OpaApiVersion::V1,
                )
                .await
                .context(InvalidOpaConfigSnafu)?,
        )
    } else {
        None
    };

    let coordinator_role_service = build_coordinator_role_service(&trino, &resolved_product_image)?;

    cluster_resources
        .add(client, &coordinator_role_service)
        .await
        .context(ApplyRoleServiceSnafu)?;

    create_shared_internal_secret(&trino, client).await?;

    let vector_aggregator_address = resolve_vector_aggregator_address(&trino, client)
        .await
        .context(ResolveVectorAggregatorAddressSnafu)?;

    for (role, role_config) in validated_config {
        let trino_role = TrinoRole::from_str(&role).context(FailedToParseRoleSnafu)?;
        for (role_group, config) in role_config {
            let rolegroup = trino_role.rolegroup_ref(&trino, role_group);

            let merged_config = trino
                .merged_config(&trino_role, &rolegroup, &catalog_definitions)
                .context(FailedToResolveConfigSnafu)?;

            let rg_service = build_rolegroup_service(&trino, &resolved_product_image, &rolegroup)?;
            let rg_configmap = build_rolegroup_config_map(
                &trino,
                &resolved_product_image,
                &trino_role,
                &rolegroup,
                &config,
                &merged_config,
                authentication_config.as_ref(),
                opa_connect_string.as_deref(),
                vector_aggregator_address.as_deref(),
            )?;
            let rg_catalog_configmap = build_rolegroup_catalog_config_map(
                &trino,
                &resolved_product_image,
                &rolegroup,
                &catalogs,
            )?;
            let rg_stateful_set = build_rolegroup_statefulset(
                &trino,
                &resolved_product_image,
                &rolegroup,
                &config,
                &merged_config,
                authentication_config.as_ref(),
                &catalogs,
            )?;

            cluster_resources
                .add(client, &rg_service)
                .await
                .with_context(|_| ApplyRoleGroupServiceSnafu {
                    rolegroup: rolegroup.clone(),
                })?;

            cluster_resources
                .add(client, &rg_configmap)
                .await
                .with_context(|_| ApplyRoleGroupConfigSnafu {
                    rolegroup: rolegroup.clone(),
                })?;

            cluster_resources
                .add(client, &rg_catalog_configmap)
                .await
                .with_context(|_| ApplyRoleGroupConfigSnafu {
                    rolegroup: rolegroup.clone(),
                })?;

            cluster_resources
                .add(client, &rg_stateful_set)
                .await
                .with_context(|_| ApplyRoleGroupStatefulSetSnafu {
                    rolegroup: rolegroup.clone(),
                })?;
        }
    }

    cluster_resources
        .delete_orphaned_resources(client)
        .await
        .context(DeleteOrphanedResourcesSnafu)?;

    Ok(Action::await_change())
}

/// The coordinator-role service is the primary endpoint that should be used by clients that do not
/// perform internal load balancing, including targets outside of the cluster.
pub fn build_coordinator_role_service(
    trino: &TrinoCluster,
    resolved_product_image: &ResolvedProductImage,
) -> Result<Service> {
    let role = TrinoRole::Coordinator;
    let role_name = role.to_string();
    let role_svc_name = trino
        .role_service_name(&role)
        .context(InternalOperatorFailureSnafu)?;
    Ok(Service {
        metadata: ObjectMetaBuilder::new()
            .name_and_namespace(trino)
            .name(&role_svc_name)
            .ownerreference_from_resource(trino, None, Some(true))
            .context(ObjectMissingMetadataForOwnerRefSnafu)?
            .with_recommended_labels(build_recommended_labels(
                trino,
                &resolved_product_image.app_version_label,
                &role_name,
                "global",
            ))
            .build(),
        spec: Some(ServiceSpec {
            ports: Some(service_ports(trino)),
            selector: Some(role_selector_labels(trino, APP_NAME, &role_name)),
            type_: Some(
                trino
                    .spec
                    .service_type
                    .clone()
                    .unwrap_or_default()
                    .to_string(),
            ),
            ..ServiceSpec::default()
        }),
        status: None,
    })
}

/// The rolegroup [`ConfigMap`] configures the rolegroup based on the configuration given by the administrator
#[allow(clippy::too_many_arguments)]
fn build_rolegroup_config_map(
    trino: &TrinoCluster,
    resolved_product_image: &ResolvedProductImage,
    role: &TrinoRole,
    rolegroup_ref: &RoleGroupRef<TrinoCluster>,
    config: &HashMap<PropertyNameKind, BTreeMap<String, String>>,
    merged_config: &TrinoConfig,
    authentication_config: Option<&TrinoAuthenticationConfig>,
    opa_connect_string: Option<&str>,
    vector_aggregator_address: Option<&str>,
) -> Result<ConfigMap> {
    let mut cm_conf_data = BTreeMap::new();

    let memory_unit = BinaryMultiple::Mebi;
    let heap_size = MemoryQuantity::try_from(
        merged_config
            .resources
            .memory
            .limit
            .as_ref()
            .context(MissingMemoryResourceConfigSnafu)?,
    )
    .context(FailedToConvertMemoryResourceConfigSnafu {
        unit: memory_unit.to_java_memory_unit(),
    })?
    .scale_to(memory_unit)
        * JVM_HEAP_FACTOR;

    // TODO: create via product config?
    // from https://trino.io/docs/current/installation/deployment.html#jvm-config
    let mut jvm_config = formatdoc!(
        "-server
        -Xms{heap}
        -Xmx{heap}
        -XX:-UseBiasedLocking
        -XX:+UseG1GC
        -XX:G1HeapRegionSize=32M
        -XX:+ExplicitGCInvokesConcurrent
        -XX:+ExitOnOutOfMemoryError
        -XX:+HeapDumpOnOutOfMemoryError
        -XX:-OmitStackTraceInFastThrow
        -XX:ReservedCodeCacheSize=512M
        -XX:PerMethodRecompilationCutoff=10000
        -XX:PerBytecodeRecompilationCutoff=10000
        -Djdk.attach.allowAttachSelf=true
        -Djdk.nio.maxCachedBufferSize=2000000
        -Djavax.net.ssl.trustStore={STACKABLE_CLIENT_TLS_DIR}/truststore.p12
        -Djavax.net.ssl.trustStorePassword={STACKABLE_TLS_STORE_PASSWORD}
        -Djavax.net.ssl.trustStoreType=pkcs12
        ",
        heap = heap_size.format_for_java().context(
            FailedToConvertMemoryResourceConfigToJavaHeapSnafu {
                unit: memory_unit.to_java_memory_unit(),
            }
        )?
    );

    // TODO: we support only one coordinator for now
    let coordinator_ref: TrinoPodRef = trino
        .coordinator_pods()
        .context(InternalOperatorFailureSnafu)?
        .next()
        .context(MissingCoordinatorPodsSnafu)?;

    for (property_name_kind, config) in config {
        // We used this temporary map to add all dynamically resolved (e.g. discovery config maps)
        // properties. This will be extended with the merged role group properties (transformed_config)
        // to respect all possible override settings.
        let mut dynamic_resolved_config = BTreeMap::<String, Option<String>>::new();

        let transformed_config: BTreeMap<String, Option<String>> = config
            .iter()
            .map(|(k, v)| (k.clone(), Some(v.clone())))
            .collect();

        match property_name_kind {
            PropertyNameKind::File(file_name) if file_name == CONFIG_PROPERTIES => {
                let protocol = if trino.get_internal_tls().is_some() {
                    TrinoDiscoveryProtocol::Https
                } else {
                    TrinoDiscoveryProtocol::Http
                };

                let discovery = TrinoDiscovery::new(&coordinator_ref, protocol);
                dynamic_resolved_config
                    .insert(DISCOVERY_URI.to_string(), Some(discovery.discovery_uri()));

                // The log format used by Trino
                dynamic_resolved_config.insert(LOG_FORMAT.to_string(), Some("json".to_string()));
                // The path to the log file used by Trino
                dynamic_resolved_config.insert(
                    LOG_PATH.to_string(),
                    Some(format!(
                        "{STACKABLE_LOG_DIR}/{container}/server.airlift.json",
                        container = Container::Trino
                    )),
                );
                // We do not compress. This will result in LOG_MAX_TOTAL_SIZE / LOG_MAX_SIZE files.
                dynamic_resolved_config
                    .insert(LOG_COMPRESSION.to_string(), Some("none".to_string()));
                // The size of one log file
                dynamic_resolved_config.insert(
                    LOG_MAX_SIZE.to_string(),
                    Some(format!("{TRINO_LOG_FILE_SIZE_IN_MIB}MB")),
                );
                // The maximum size of all logfiles combined
                dynamic_resolved_config.insert(
                    LOG_MAX_TOTAL_SIZE.to_string(),
                    Some(format!("{TRINO_LOG_FILE_TOTAL_SIZE_IN_MIB}MB")),
                );

                // Add static properties and overrides
                dynamic_resolved_config.extend(transformed_config);

                let config_properties = product_config::writer::to_java_properties_string(
                    dynamic_resolved_config.iter(),
                )
                .context(FailedToWriteJavaPropertiesSnafu)?;

                cm_conf_data.insert(file_name.to_string(), config_properties);
            }

            PropertyNameKind::File(file_name) if file_name == NODE_PROPERTIES => {
                // Add static properties and overrides
                dynamic_resolved_config.extend(transformed_config);

                let node_properties = product_config::writer::to_java_properties_string(
                    dynamic_resolved_config.iter(),
                )
                .context(FailedToWriteJavaPropertiesSnafu)?;

                cm_conf_data.insert(file_name.to_string(), node_properties);
            }
            PropertyNameKind::File(file_name) if file_name == LOG_PROPERTIES => {
                // No overrides required here, all settings can be set via logging options
                if let Some(log_properties) = get_log_properties(&merged_config.logging) {
                    cm_conf_data.insert(file_name.to_string(), log_properties);
                }

                if let Some(vector_toml) = get_vector_toml(
                    rolegroup_ref,
                    vector_aggregator_address,
                    &merged_config.logging,
                )
                .context(InvalidLoggingConfigSnafu {
                    cm_name: rolegroup_ref.object_name(),
                })? {
                    cm_conf_data.insert(
                        product_logging::framework::VECTOR_CONFIG_FILE.to_string(),
                        vector_toml,
                    );
                }
            }
            // authentication is coordinator only
            PropertyNameKind::File(file_name)
                if file_name == PASSWORD_AUTHENTICATOR_PROPERTIES
                    && *role == TrinoRole::Coordinator =>
            {
                // depending on authentication we need to add more properties
                if let Some(auth) = authentication_config {
                    password_authenticator_properties(&mut dynamic_resolved_config, auth)
                        .context(InvalidTrinoConfigSnafu)?;
                }

                // Add static properties and overrides
                dynamic_resolved_config.extend(transformed_config);

                let pw_authenticator_properties =
                    product_config::writer::to_java_properties_string(
                        dynamic_resolved_config.iter(),
                    )
                    .context(FailedToWriteJavaPropertiesSnafu)?;

                cm_conf_data.insert(file_name.to_string(), pw_authenticator_properties);
            }
            PropertyNameKind::File(file_name) if file_name == PASSWORD_DB => {
                // make sure password db is created to fill it via container command scripts
                cm_conf_data.insert(file_name.to_string(), "".to_string());
            }
            PropertyNameKind::File(file_name) if file_name == JVM_CONFIG => {
                let _ = writeln!(jvm_config, "-javaagent:/stackable/jmx/jmx_prometheus_javaagent-0.16.1.jar={}:/stackable/jmx/config.yaml", METRICS_PORT);
            }
            _ => {}
        }
    }

    if let Some(opa_connect) = opa_connect_string {
        let mut opa_config = BTreeMap::new();
        opa_config.insert(
            "access-control.name".to_string(),
            Some("tech.stackable.trino.opa.OpaAuthorizer".to_string()),
        );
        opa_config.insert("opa.policy.uri".to_string(), Some(opa_connect.to_string()));

        let config_properties =
            product_config::writer::to_java_properties_string(opa_config.iter())
                .context(FailedToWriteJavaPropertiesSnafu)?;

        cm_conf_data.insert(ACCESS_CONTROL_PROPERTIES.to_string(), config_properties);
    }

    cm_conf_data.insert(JVM_CONFIG.to_string(), jvm_config.to_string());

    ConfigMapBuilder::new()
        .metadata(
            ObjectMetaBuilder::new()
                .name_and_namespace(trino)
                .name(rolegroup_ref.object_name())
                .ownerreference_from_resource(trino, None, Some(true))
                .context(ObjectMissingMetadataForOwnerRefSnafu)?
                .with_recommended_labels(build_recommended_labels(
                    trino,
                    &resolved_product_image.app_version_label,
                    &rolegroup_ref.role,
                    &rolegroup_ref.role_group,
                ))
                .build(),
        )
        .data(cm_conf_data)
        .build()
        .with_context(|_| BuildRoleGroupConfigSnafu {
            rolegroup: rolegroup_ref.clone(),
        })
}

/// The rolegroup catalog [`ConfigMap`] configures the rolegroup catalog based on the configuration
/// given by the administrator
fn build_rolegroup_catalog_config_map(
    trino: &TrinoCluster,
    resolved_product_image: &ResolvedProductImage,
    rolegroup_ref: &RoleGroupRef<TrinoCluster>,
    catalogs: &[CatalogConfig],
) -> Result<ConfigMap> {
    ConfigMapBuilder::new()
        .metadata(
            ObjectMetaBuilder::new()
                .name_and_namespace(trino)
                .name(format!("{}-catalog", rolegroup_ref.object_name()))
                .ownerreference_from_resource(trino, None, Some(true))
                .context(ObjectMissingMetadataForOwnerRefSnafu)?
                .with_recommended_labels(build_recommended_labels(
                    trino,
                    &resolved_product_image.app_version_label,
                    &rolegroup_ref.role,
                    &rolegroup_ref.role_group,
                ))
                .build(),
        )
        .data(
            catalogs
                .iter()
                .map(|catalog| {
                    let catalog_props = catalog
                        .properties
                        .iter()
                        .map(|(k, v)| (k.to_string(), Some(v.to_string())))
                        .collect::<Vec<_>>();
                    Ok((
                        format!("{}.properties", catalog.name),
                        product_config::writer::to_java_properties_string(
                            catalog_props.iter().map(|(k, v)| (k, v)),
                        )
                        .context(FailedToWriteJavaPropertiesSnafu)?,
                    ))
                })
                .collect::<Result<_>>()?,
        )
        .build()
        .with_context(|_| BuildRoleGroupConfigSnafu {
            rolegroup: rolegroup_ref.clone(),
        })
}

/// The rolegroup [`StatefulSet`] runs the rolegroup, as configured by the administrator.
///
/// The [`Pod`](`stackable_operator::k8s_openapi::api::core::v1::Pod`)s are accessible through the
/// corresponding [`Service`] (from [`build_rolegroup_service`]).
#[allow(clippy::too_many_arguments)]
fn build_rolegroup_statefulset(
    trino: &TrinoCluster,
    resolved_product_image: &ResolvedProductImage,
    rolegroup_ref: &RoleGroupRef<TrinoCluster>,
    config: &HashMap<PropertyNameKind, BTreeMap<String, String>>,
    merged_config: &TrinoConfig,
    authentication_config: Option<&TrinoAuthenticationConfig>,
    catalogs: &[CatalogConfig],
) -> Result<StatefulSet> {
    let rolegroup = trino
        .rolegroup(rolegroup_ref)
        .context(InternalOperatorFailureSnafu)?;

    let trino_container_name = Container::Trino.to_string();
    let mut cb_trino = ContainerBuilder::new(&trino_container_name).with_context(|_| {
        IllegalContainerNameSnafu {
            container_name: trino_container_name.clone(),
        }
    })?;
    let prepare_container_name = Container::Prepare.to_string();
    let mut cb_prepare = ContainerBuilder::new(&prepare_container_name).with_context(|_| {
        IllegalContainerNameSnafu {
            container_name: prepare_container_name.clone(),
        }
    })?;
    let mut pod_builder = PodBuilder::new();
<<<<<<< HEAD
    pod_builder.affinity(&merged_config.affinity);
=======
>>>>>>> 14717ac3

    let mut env = config
        .get(&PropertyNameKind::Env)
        .iter()
        .flat_map(|env_vars| env_vars.iter())
        .map(|(k, v)| EnvVar {
            name: k.clone(),
            value: Some(v.clone()),
            ..EnvVar::default()
        })
        .collect::<Vec<_>>();

    let secret_name = build_shared_internal_secret_name(trino);
    env.push(env_var_from_secret(&secret_name, None, ENV_INTERNAL_SECRET));

    // we need to mount ldap bind credentials from the secret as env vars
    if let Some(auth) = authentication_config {
        match auth {
            TrinoAuthenticationConfig::MultiUser { .. } => {
                cb_prepare.add_volume_mount("users", USER_PASSWORD_DATA_DIR_NAME);
                cb_trino.add_volume_mount("users", USER_PASSWORD_DATA_DIR_NAME);
                pod_builder.add_empty_dir_volume("users", None);
            }
            TrinoAuthenticationConfig::Ldap(ldap) => {
                ldap.add_volumes_and_mounts(&mut pod_builder, vec![&mut cb_prepare, &mut cb_trino]);
            }
        }
    }

    // Add the needed stuff for catalogs
    env.extend(
        catalogs
            .iter()
            .flat_map(|catalog| &catalog.env_bindings)
            .cloned(),
    );

    // add volume mounts depending on the client tls, internal tls, catalogs and authentication
    tls_volume_mounts(
        trino,
        &mut pod_builder,
        &mut cb_prepare,
        &mut cb_trino,
        catalogs,
    )?;

    let mut prepare_args = vec![];
    if let Some(ContainerLogConfig {
        choice: Some(ContainerLogConfigChoice::Automatic(log_config)),
    }) = merged_config.logging.containers.get(&Container::Prepare)
    {
        prepare_args.push(product_logging::framework::capture_shell_output(
            STACKABLE_LOG_DIR,
            &prepare_container_name,
            log_config,
        ));
    }

    prepare_args.extend(command::container_prepare_args(
        trino,
        catalogs,
        merged_config,
    ));

    let container_prepare = cb_prepare
        .image_from_product_image(resolved_product_image)
        .command(vec!["/bin/bash".to_string(), "-c".to_string()])
        .args(vec![prepare_args.join(" && ")])
        .add_volume_mount("data", DATA_DIR_NAME)
        .add_volume_mount("rwconfig", RW_CONFIG_DIR_NAME)
        .add_volume_mount("log-config", STACKABLE_LOG_CONFIG_DIR)
        .add_volume_mount("log", STACKABLE_LOG_DIR)
        .build();

    let container_trino = cb_trino
        .image_from_product_image(resolved_product_image)
        .command(vec!["/bin/bash".to_string(), "-c".to_string()])
        .args(command::container_trino_args(
            authentication_config,
            catalogs,
        ))
        .add_env_vars(env)
        .add_volume_mount("data", DATA_DIR_NAME)
        .add_volume_mount("config", CONFIG_DIR_NAME)
        .add_volume_mount("rwconfig", RW_CONFIG_DIR_NAME)
        .add_volume_mount("catalog", format!("{}/catalog", CONFIG_DIR_NAME))
        .add_volume_mount("log", STACKABLE_LOG_DIR)
        .add_container_ports(container_ports(trino))
        .resources(merged_config.resources.clone().into())
        .readiness_probe(readiness_probe(trino))
        .liveness_probe(liveness_probe(trino))
        .build();

    // add trino container first to better default into that container (e.g. instead of vector)
    pod_builder.add_container(container_trino);

    if let Some(ContainerLogConfig {
        choice:
            Some(ContainerLogConfigChoice::Custom(CustomContainerLogConfig {
                custom: ConfigMapLogConfig { config_map },
            })),
    }) = merged_config.logging.containers.get(&Container::Trino)
    {
        pod_builder.add_volume(Volume {
            name: "log-config".to_string(),
            config_map: Some(ConfigMapVolumeSource {
                name: Some(config_map.into()),
                ..ConfigMapVolumeSource::default()
            }),
            ..Volume::default()
        });
    } else {
        pod_builder.add_volume(Volume {
            name: "log-config".to_string(),
            config_map: Some(ConfigMapVolumeSource {
                name: Some(rolegroup_ref.object_name()),
                ..ConfigMapVolumeSource::default()
            }),
            ..Volume::default()
        });
    }

    if merged_config.logging.enable_vector_agent {
        pod_builder.add_container(product_logging::framework::vector_container(
            resolved_product_image,
            "config",
            "log",
            merged_config.logging.containers.get(&Container::Vector),
        ));
    }

    pod_builder
        .metadata_builder(|m| {
            m.with_recommended_labels(build_recommended_labels(
                trino,
                &resolved_product_image.app_version_label,
                &rolegroup_ref.role,
                &rolegroup_ref.role_group,
            ))
        })
        .image_pull_secrets_from_product_image(resolved_product_image)
        .node_selector_opt(rolegroup.selector.clone())
        .add_init_container(container_prepare)
        .add_volume(Volume {
            name: "config".to_string(),
            config_map: Some(ConfigMapVolumeSource {
                name: Some(rolegroup_ref.object_name()),
                ..ConfigMapVolumeSource::default()
            }),
            ..Volume::default()
        })
        .add_empty_dir_volume("rwconfig", None)
        .add_volume(Volume {
            name: "catalog".to_string(),
            config_map: Some(ConfigMapVolumeSource {
                name: Some(format!("{}-catalog", rolegroup_ref.object_name())),
                ..ConfigMapVolumeSource::default()
            }),
            ..Volume::default()
        })
        .add_volume(Volume {
            name: "log".to_string(),
            empty_dir: Some(EmptyDirVolumeSource {
                medium: None,
                size_limit: Some(Quantity(format!("{LOG_VOLUME_SIZE_IN_MIB}Mi"))),
            }),
            ..Volume::default()
        })
        .security_context(PodSecurityContext {
            run_as_user: Some(1000),
            run_as_group: Some(1000),
            fs_group: Some(1000),
            ..PodSecurityContext::default()
        });
    Ok(StatefulSet {
        metadata: ObjectMetaBuilder::new()
            .name_and_namespace(trino)
            .name(&rolegroup_ref.object_name())
            .ownerreference_from_resource(trino, None, Some(true))
            .context(ObjectMissingMetadataForOwnerRefSnafu)?
            .with_recommended_labels(build_recommended_labels(
                trino,
                &resolved_product_image.app_version_label,
                &rolegroup_ref.role,
                &rolegroup_ref.role_group,
            ))
            .build(),
        spec: Some(StatefulSetSpec {
            pod_management_policy: Some("Parallel".to_string()),
            replicas: if trino.spec.stopped.unwrap_or(false) {
                Some(0)
            } else {
                rolegroup.replicas.map(i32::from)
            },
            selector: LabelSelector {
                match_labels: Some(role_group_selector_labels(
                    trino,
                    APP_NAME,
                    &rolegroup_ref.role,
                    &rolegroup_ref.role_group,
                )),
                ..LabelSelector::default()
            },
            service_name: rolegroup_ref.object_name(),
            template: pod_builder.build_template(),
            volume_claim_templates: Some(vec![merged_config
                .resources
                .storage
                .data
                .build_pvc("data", Some(vec!["ReadWriteOnce"]))]),
            ..StatefulSetSpec::default()
        }),
        status: None,
    })
}

/// The rolegroup [`Service`] is a headless service that allows direct access to the instances of a certain rolegroup
///
/// This is mostly useful for internal communication between peers, or for clients that perform client-side load balancing.
fn build_rolegroup_service(
    trino: &TrinoCluster,
    resolved_product_image: &ResolvedProductImage,
    rolegroup_ref: &RoleGroupRef<TrinoCluster>,
) -> Result<Service> {
    Ok(Service {
        metadata: ObjectMetaBuilder::new()
            .name_and_namespace(trino)
            .name(&rolegroup_ref.object_name())
            .ownerreference_from_resource(trino, None, Some(true))
            .context(ObjectMissingMetadataForOwnerRefSnafu)?
            .with_recommended_labels(build_recommended_labels(
                trino,
                &resolved_product_image.app_version_label,
                &rolegroup_ref.role,
                &rolegroup_ref.role_group,
            ))
            .with_label("prometheus.io/scrape", "true")
            .build(),
        spec: Some(ServiceSpec {
            cluster_ip: Some("None".to_string()),
            ports: Some(service_ports(trino)),
            selector: Some(role_group_selector_labels(
                trino,
                APP_NAME,
                &rolegroup_ref.role,
                &rolegroup_ref.role_group,
            )),
            publish_not_ready_addresses: Some(true),
            ..ServiceSpec::default()
        }),
        status: None,
    })
}

pub fn error_policy(_obj: Arc<TrinoCluster>, _error: &Error, _ctx: Arc<Ctx>) -> Action {
    Action::requeue(Duration::from_secs(5))
}

async fn user_authentication(
    trino: &TrinoCluster,
    client: &Client,
) -> Result<Option<TrinoAuthenticationConfig>> {
    Ok(match &trino.get_authentication() {
        Some(authentication) => Some(
            authentication
                .method
                .materialize(
                    client,
                    trino
                        .namespace()
                        .as_deref()
                        .context(ObjectHasNoNamespaceSnafu)?,
                )
                .await
                .context(FailedProcessingAuthenticationSnafu)?,
        ),
        _ => None,
    })
}

/// Give a secret name and an optional key in the secret to use.
/// The value from the key will be set into the given env var name.
/// If not secret key is given, the env var name will be used as the secret key.
fn env_var_from_secret(secret_name: &str, secret_key: Option<&str>, env_var: &str) -> EnvVar {
    EnvVar {
        name: env_var.to_string(),
        value_from: Some(EnvVarSource {
            secret_key_ref: Some(SecretKeySelector {
                optional: Some(false),
                name: Some(secret_name.to_string()),
                key: secret_key.unwrap_or(env_var).to_string(),
            }),
            ..EnvVarSource::default()
        }),
        ..EnvVar::default()
    }
}

/// Defines all required roles and their required configuration.
///
/// The roles and their configs are then validated and complemented by the product config.
///
/// # Arguments
/// * `resource`        - The TrinoCluster containing the role definitions.
/// * `version`         - The TrinoCluster version.
/// * `product_config`  - The product config to validate and complement the user config.
///
fn validated_product_config(
    trino: &TrinoCluster,
    version: &str,
    product_config: &ProductConfigManager,
) -> Result<ValidatedRoleConfigByPropertyKind, Error> {
    let mut roles = HashMap::new();

    let config_files = vec![
        PropertyNameKind::File(CONFIG_PROPERTIES.to_string()),
        PropertyNameKind::File(NODE_PROPERTIES.to_string()),
        PropertyNameKind::File(JVM_CONFIG.to_string()),
        PropertyNameKind::File(LOG_PROPERTIES.to_string()),
        PropertyNameKind::File(PASSWORD_AUTHENTICATOR_PROPERTIES.to_string()),
    ];

    roles.insert(
        TrinoRole::Coordinator.to_string(),
        (
            config_files.clone(),
            trino
                .spec
                .coordinators
                .clone()
                .with_context(|| MissingTrinoRoleSnafu {
                    role: TrinoRole::Coordinator.to_string(),
                })?,
        ),
    );

    roles.insert(
        TrinoRole::Worker.to_string(),
        (
            config_files,
            trino
                .spec
                .workers
                .clone()
                .with_context(|| MissingTrinoRoleSnafu {
                    role: TrinoRole::Worker.to_string(),
                })?,
        ),
    );

    let role_config =
        transform_all_roles_to_config(trino, roles).context(ProductConfigTransformSnafu)?;

    validate_all_roles_and_groups_config(version, &role_config, product_config, false, false)
        .context(InvalidProductConfigSnafu)
}

fn build_recommended_labels<'a>(
    owner: &'a TrinoCluster,
    app_version: &'a str,
    role: &'a str,
    role_group: &'a str,
) -> ObjectLabels<'a, TrinoCluster> {
    ObjectLabels {
        owner,
        app_name: APP_NAME,
        app_version,
        operator_name: OPERATOR_NAME,
        controller_name: CONTROLLER_NAME,
        role,
        role_group,
    }
}

async fn create_shared_internal_secret(trino: &TrinoCluster, client: &Client) -> Result<()> {
    let secret = build_shared_internal_secret(trino)?;
    if client
        .get_opt::<Secret>(
            &secret.name_any(),
            secret
                .namespace()
                .as_deref()
                .context(ObjectHasNoNamespaceSnafu)?,
        )
        .await
        .context(FailedToRetrieveInternalSecretSnafu)?
        .is_none()
    {
        client
            .apply_patch(CONTROLLER_NAME, &secret, &secret)
            .await
            .context(ApplyInternalSecretSnafu)?;
    }

    Ok(())
}

fn build_shared_internal_secret(trino: &TrinoCluster) -> Result<Secret> {
    let mut internal_secret = BTreeMap::new();
    internal_secret.insert(ENV_INTERNAL_SECRET.to_string(), get_random_base64());

    Ok(Secret {
        immutable: Some(true),
        metadata: ObjectMetaBuilder::new()
            .name(build_shared_internal_secret_name(trino))
            .namespace_opt(trino.namespace())
            .ownerreference_from_resource(trino, None, Some(true))
            .context(ObjectMissingMetadataForOwnerRefSnafu)?
            .build(),
        string_data: Some(internal_secret),
        ..Secret::default()
    })
}

fn build_shared_internal_secret_name(trino: &TrinoCluster) -> String {
    format!("{}-internal-secret", trino.name_any())
}

fn get_random_base64() -> String {
    let mut buf = [0; 512];
    openssl::rand::rand_bytes(&mut buf).unwrap();
    openssl::base64::encode_block(&buf)
}

fn service_ports(trino: &TrinoCluster) -> Vec<ServicePort> {
    let mut ports = vec![ServicePort {
        name: Some(METRICS_PORT_NAME.to_string()),
        port: METRICS_PORT.into(),
        protocol: Some("TCP".to_string()),
        ..ServicePort::default()
    }];

    if trino.expose_http_port() {
        ports.push(ServicePort {
            name: Some(HTTP_PORT_NAME.to_string()),
            port: HTTP_PORT.into(),
            protocol: Some("TCP".to_string()),
            ..ServicePort::default()
        });
    }

    if trino.expose_https_port() {
        ports.push(ServicePort {
            name: Some(HTTPS_PORT_NAME.to_string()),
            port: HTTPS_PORT.into(),
            protocol: Some("TCP".to_string()),
            ..ServicePort::default()
        });
    }

    ports
}

fn container_ports(trino: &TrinoCluster) -> Vec<ContainerPort> {
    let mut ports = vec![ContainerPort {
        name: Some(METRICS_PORT_NAME.to_string()),
        container_port: METRICS_PORT.into(),
        protocol: Some("TCP".to_string()),
        ..ContainerPort::default()
    }];

    if trino.expose_http_port() {
        ports.push(ContainerPort {
            name: Some(HTTP_PORT_NAME.to_string()),
            container_port: HTTP_PORT.into(),
            protocol: Some("TCP".to_string()),
            ..ContainerPort::default()
        })
    }

    if trino.expose_https_port() {
        ports.push(ContainerPort {
            name: Some(HTTPS_PORT_NAME.to_string()),
            container_port: HTTPS_PORT.into(),
            protocol: Some("TCP".to_string()),
            ..ContainerPort::default()
        });
    }

    ports
}

fn readiness_probe(trino: &TrinoCluster) -> Probe {
    let port_name = if trino.expose_https_port() {
        HTTPS_PORT_NAME
    } else {
        HTTP_PORT_NAME
    };

    Probe {
        initial_delay_seconds: Some(10),
        period_seconds: Some(10),
        failure_threshold: Some(5),
        tcp_socket: Some(TCPSocketAction {
            port: IntOrString::String(port_name.to_string()),
            ..TCPSocketAction::default()
        }),
        ..Probe::default()
    }
}

fn liveness_probe(trino: &TrinoCluster) -> Probe {
    let port_name = if trino.expose_https_port() {
        HTTPS_PORT_NAME
    } else {
        HTTP_PORT_NAME
    };

    Probe {
        initial_delay_seconds: Some(30),
        period_seconds: Some(10),
        tcp_socket: Some(TCPSocketAction {
            port: IntOrString::String(port_name.to_string()),
            ..TCPSocketAction::default()
        }),
        ..Probe::default()
    }
}

fn create_tls_volume(volume_name: &str, tls_secret_class: &TlsSecretClass) -> Volume {
    VolumeBuilder::new(volume_name)
        .ephemeral(
            SecretOperatorVolumeSourceBuilder::new(&tls_secret_class.secret_class)
                .with_pod_scope()
                .with_node_scope()
                .build(),
        )
        .build()
}

fn tls_volume_mounts(
    trino: &TrinoCluster,
    pod_builder: &mut PodBuilder,
    cb_prepare: &mut ContainerBuilder,
    cb_trino: &mut ContainerBuilder,
    catalogs: &[CatalogConfig],
) -> Result<()> {
    if let Some(client_tls) = trino.get_client_tls() {
        cb_prepare.add_volume_mount("server-tls-mount", STACKABLE_MOUNT_SERVER_TLS_DIR);
        cb_trino.add_volume_mount("server-tls-mount", STACKABLE_MOUNT_SERVER_TLS_DIR);
        pod_builder.add_volume(create_tls_volume("server-tls-mount", client_tls));
    }

    cb_prepare.add_volume_mount("server-tls", STACKABLE_SERVER_TLS_DIR);
    cb_trino.add_volume_mount("server-tls", STACKABLE_SERVER_TLS_DIR);
    pod_builder.add_empty_dir_volume("server-tls", None);

    cb_prepare.add_volume_mount("client-tls", STACKABLE_CLIENT_TLS_DIR);
    cb_trino.add_volume_mount("client-tls", STACKABLE_CLIENT_TLS_DIR);
    pod_builder.add_empty_dir_volume("client-tls", None);

    if let Some(internal_tls) = trino.get_internal_tls() {
        cb_prepare.add_volume_mount("internal-tls-mount", STACKABLE_MOUNT_INTERNAL_TLS_DIR);
        cb_trino.add_volume_mount("internal-tls-mount", STACKABLE_MOUNT_INTERNAL_TLS_DIR);
        pod_builder.add_volume(create_tls_volume("internal-tls-mount", internal_tls));

        cb_prepare.add_volume_mount("internal-tls", STACKABLE_INTERNAL_TLS_DIR);
        cb_trino.add_volume_mount("internal-tls", STACKABLE_INTERNAL_TLS_DIR);
        pod_builder.add_empty_dir_volume("internal-tls", None);
    }

    // catalogs
    for catalog in catalogs {
        cb_prepare.add_volume_mounts(catalog.volume_mounts.clone());
        cb_trino.add_volume_mounts(catalog.volume_mounts.clone());
        pod_builder.add_volumes(catalog.volumes.clone());
    }

    Ok(())
}<|MERGE_RESOLUTION|>--- conflicted
+++ resolved
@@ -729,10 +729,7 @@
         }
     })?;
     let mut pod_builder = PodBuilder::new();
-<<<<<<< HEAD
     pod_builder.affinity(&merged_config.affinity);
-=======
->>>>>>> 14717ac3
 
     let mut env = config
         .get(&PropertyNameKind::Env)
@@ -874,7 +871,7 @@
             ))
         })
         .image_pull_secrets_from_product_image(resolved_product_image)
-        .node_selector_opt(rolegroup.selector.clone())
+        .affinity(&merged_config.affinity)
         .add_init_container(container_prepare)
         .add_volume(Volume {
             name: "config".to_string(),
