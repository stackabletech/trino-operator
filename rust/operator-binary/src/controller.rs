--- conflicted
+++ resolved
@@ -21,14 +21,7 @@
     },
     client::Client,
     cluster_resources::{ClusterResourceApplyStrategy, ClusterResources},
-<<<<<<< HEAD
-    commons::{
-        opa::OpaApiVersion, product_image_selection::ResolvedProductImage,
-        rbac::build_rbac_resources,
-    },
-=======
     commons::{product_image_selection::ResolvedProductImage, rbac::build_rbac_resources},
->>>>>>> 690cac2e
     k8s_openapi::{
         api::{
             apps::v1::{StatefulSet, StatefulSetSpec},
@@ -268,15 +261,10 @@
     FailedToCreatePdb {
         source: crate::operations::pdb::Error,
     },
-<<<<<<< HEAD
-    #[snafu(display("failed to configure graceful shutdown"), context(false))]
+    #[snafu(display("failed to configure graceful shutdown"))]
     GracefulShutdown {
         source: crate::operations::graceful_shutdown::Error,
     },
-=======
-    #[snafu(display("invalid graceful shutdown"))]
-    InvalidGracefulShutdown { source: crate::operations::Error },
->>>>>>> 690cac2e
 }
 
 type Result<T, E = Error> = std::result::Result<T, E>;
@@ -876,18 +864,14 @@
         &mut cb_prepare,
         &mut cb_trino,
     );
-<<<<<<< HEAD
     add_graceful_shutdown_config(
         trino,
         trino_role,
         merged_config,
         &mut pod_builder,
         &mut cb_trino,
-    )?;
-=======
-    add_graceful_shutdown_config(trino, trino_role, &mut pod_builder, &mut cb_trino)
-        .context(InvalidGracefulShutdownSnafu)?;
->>>>>>> 690cac2e
+    )
+    .context(GracefulShutdownSnafu)?;
 
     // Add the needed stuff for catalogs
     env.extend(
