--- conflicted
+++ resolved
@@ -41,13 +41,8 @@
     CONFIG_DIR_NAME, CONFIG_PROPERTIES, DATA_DIR_NAME, DISCOVERY_URI, FIELD_MANAGER_SCOPE,
     HIVE_PROPERTIES, HTTPS_PORT, HTTPS_PORT_NAME, HTTP_PORT, HTTP_PORT_NAME, JVM_CONFIG,
     KEYSTORE_DIR_NAME, LOG_PROPERTIES, METRICS_PORT, METRICS_PORT_NAME, NODE_PROPERTIES,
-<<<<<<< HEAD
-    PASSWORD_AUTHENTICATOR_PROPERTIES, PASSWORD_DB, RW_CONFIG_DIR_NAME, S3_ENDPOINT,
-    USER_PASSWORD_DATA_DIR_NAME,
-=======
     PASSWORD_AUTHENTICATOR_PROPERTIES, PASSWORD_DB, RW_CONFIG_DIR_NAME, S3_ACCESS_KEY, S3_ENDPOINT,
     S3_PATH_STYLE_ACCESS, S3_SSL_ENABLED, USER_PASSWORD_DATA_DIR_NAME,
->>>>>>> 64a0eb26
 };
 use std::{
     collections::{BTreeMap, HashMap},
@@ -130,11 +125,8 @@
     ResolveS3Connection {
         source: stackable_operator::error::Error,
     },
-<<<<<<< HEAD
-=======
     #[snafu(display("invalid S3 connection: {reason}"))]
     InvalidS3Connection { reason: String },
->>>>>>> 64a0eb26
 }
 
 type Result<T, E = Error> = std::result::Result<T, E>;
@@ -157,15 +149,9 @@
     let mut validated_config =
         validated_product_config(&trino, version, &ctx.get_ref().product_config)?;
 
-<<<<<<< HEAD
-    if let Some(s3) = &trino.spec.s3 {
-        let s3_connection = s3
-            .resolve(
-=======
     let s3_connection = if let Some(s3) = &trino.spec.s3 {
         Some(
             s3.resolve(
->>>>>>> 64a0eb26
                 client,
                 Some(
                     trino
@@ -175,21 +161,6 @@
                 ),
             )
             .await
-<<<<<<< HEAD
-            .context(ResolveS3ConnectionSnafu)?;
-
-        for role_config in &mut validated_config.values_mut() {
-            for config in role_config.values_mut() {
-                let hive_properties = config
-                    .entry(PropertyNameKind::File(HIVE_PROPERTIES.to_string()))
-                    .or_default();
-                if let Some(endpoint) = &s3_connection.endpoint() {
-                    hive_properties.insert(S3_ENDPOINT.to_string(), endpoint.to_owned());
-                }
-                // TODO Set missing properties
-            }
-        }
-=======
             .context(ResolveS3ConnectionSnafu)?,
         )
     } else {
@@ -233,7 +204,6 @@
         }
         .fail()?,
         None => (),
->>>>>>> 64a0eb26
     }
 
     let authentication_config = user_authentication(&trino, client).await?;
