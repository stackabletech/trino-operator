--- conflicted
+++ resolved
@@ -38,20 +38,12 @@
     authentication::TrinoAuthenticationConfig,
     discovery::{TrinoDiscovery, TrinoDiscoveryProtocol, TrinoPodRef},
     TrinoCluster, TrinoClusterSpec, TrinoRole, ACCESS_CONTROL_PROPERTIES, APP_NAME,
-<<<<<<< HEAD
-    CONFIG_DIR_NAME, CONFIG_PROPERTIES, DATA_DIR_NAME, DISCOVERY_URI, FIELD_MANAGER_SCOPE,
-    HIVE_PROPERTIES, HTTPS_PORT, HTTPS_PORT_NAME, HTTP_PORT, HTTP_PORT_NAME, JVM_CONFIG,
-    KEYSTORE_DIR_NAME, LOG_PROPERTIES, METRICS_PORT, METRICS_PORT_NAME, NODE_PROPERTIES,
-    PASSWORD_AUTHENTICATOR_PROPERTIES, PASSWORD_DB, RW_CONFIG_DIR_NAME, S3_ACCESS_KEY, S3_ENDPOINT,
-    S3_PATH_STYLE_ACCESS, S3_SSL_ENABLED, USER_PASSWORD_DATA_DIR_NAME,
-=======
     CONFIG_DIR_NAME, CONFIG_PROPERTIES, DATA_DIR_NAME, DEFAULT_PATH_STYLE_ACCESS, DISCOVERY_URI,
     FIELD_MANAGER_SCOPE, HIVE_PROPERTIES, HTTPS_PORT, HTTPS_PORT_NAME, HTTP_PORT, HTTP_PORT_NAME,
     JVM_CONFIG, KEYSTORE_DIR_NAME, LOG_PROPERTIES, METRICS_PORT, METRICS_PORT_NAME,
     NODE_PROPERTIES, PASSWORD_AUTHENTICATOR_PROPERTIES, PASSWORD_DB, RW_CONFIG_DIR_NAME,
     S3_ACCESS_KEY, S3_ENDPOINT, S3_PATH_STYLE_ACCESS, S3_SECRET_KEY, S3_SSL_ENABLED,
     USER_PASSWORD_DATA_DIR_NAME,
->>>>>>> 7bdf217b
 };
 use std::{
     collections::{BTreeMap, HashMap},
@@ -148,11 +140,8 @@
 
 const ENV_S3_ACCESS_KEY: &str = "S3_ACCESS_KEY";
 const ENV_S3_SECRET_KEY: &str = "S3_SECRET_KEY";
-<<<<<<< HEAD
-=======
 const SECRET_KEY_S3_ACCESS_KEY: &str = "accessKey";
 const SECRET_KEY_S3_SECRET_KEY: &str = "secretKey";
->>>>>>> 7bdf217b
 
 pub async fn reconcile_trino(trino: Arc<TrinoCluster>, ctx: Context<Ctx>) -> Result<Action> {
     tracing::info!("Starting reconcile");
@@ -163,11 +152,7 @@
     let mut validated_config =
         validated_product_config(&trino, version, &ctx.get_ref().product_config)?;
 
-<<<<<<< HEAD
-    let s3_connection = if let Some(s3) = &trino.spec.s3 {
-=======
     let s3_connection_spec = if let Some(s3) = &trino.spec.s3 {
->>>>>>> 7bdf217b
         Some(
             s3.resolve(
                 client,
@@ -185,18 +170,11 @@
         None
     };
 
-<<<<<<< HEAD
-    match &s3_connection {
-        Some(
-            s3_connection @ S3ConnectionSpec {
-                host: Some(_),
-=======
     match &s3_connection_spec {
         Some(
             s3_connection_spec @ S3ConnectionSpec {
                 host: Some(_),
                 path_style_access,
->>>>>>> 7bdf217b
                 secret_class,
                 tls,
                 ..
@@ -207,38 +185,21 @@
                     let hive_properties = config
                         .entry(PropertyNameKind::File(HIVE_PROPERTIES.to_string()))
                         .or_default();
-<<<<<<< HEAD
-                    hive_properties
-                        .insert(S3_ENDPOINT.to_string(), s3_connection.endpoint().unwrap());
-=======
                     hive_properties.insert(
                         S3_ENDPOINT.to_string(),
                         s3_connection_spec.endpoint().unwrap(),
                     );
->>>>>>> 7bdf217b
                     if secret_class.is_some() {
                         hive_properties.insert(
                             S3_ACCESS_KEY.to_string(),
                             format!("${{ENV:{ENV_S3_ACCESS_KEY}}}"),
                         );
                         hive_properties.insert(
-<<<<<<< HEAD
-                            S3_ACCESS_KEY.to_string(),
-=======
                             S3_SECRET_KEY.to_string(),
->>>>>>> 7bdf217b
                             format!("${{ENV:{ENV_S3_SECRET_KEY}}}"),
                         );
                     }
                     hive_properties.insert(S3_SSL_ENABLED.to_string(), tls.is_some().to_string());
-<<<<<<< HEAD
-                    // TODO Set path style access
-                    hive_properties.insert(S3_PATH_STYLE_ACCESS.to_string(), true.to_string());
-                }
-            }
-        }
-        Some(_) => InvalidS3ConnectionSnafu {
-=======
                     hive_properties.insert(
                         S3_PATH_STYLE_ACCESS.to_string(),
                         path_style_access
@@ -249,7 +210,6 @@
             }
         }
         Some(S3ConnectionSpec { host: None, .. }) => InvalidS3ConnectionSnafu {
->>>>>>> 7bdf217b
             reason: "host is missing",
         }
         .fail()?,
@@ -305,11 +265,7 @@
                 &rolegroup,
                 &config,
                 authentication_config.to_owned(),
-<<<<<<< HEAD
-                s3_connection.as_ref(),
-=======
                 s3_connection_spec.as_ref(),
->>>>>>> 7bdf217b
             )?;
 
             client
@@ -570,11 +526,7 @@
     rolegroup_ref: &RoleGroupRef<TrinoCluster>,
     config: &HashMap<PropertyNameKind, BTreeMap<String, String>>,
     authentication_config: Option<TrinoAuthenticationConfig>,
-<<<<<<< HEAD
-    s3_connection: Option<&S3ConnectionSpec>,
-=======
     s3_connection_spec: Option<&S3ConnectionSpec>,
->>>>>>> 7bdf217b
 ) -> Result<StatefulSet> {
     let rolegroup = role
         .get_spec(trino)
@@ -604,29 +556,17 @@
     if let Some(S3ConnectionSpec {
         secret_class: Some(secret_name),
         ..
-<<<<<<< HEAD
-    }) = s3_connection
-=======
     }) = s3_connection_spec
->>>>>>> 7bdf217b
     {
         env.push(env_var_from_secret(
             ENV_S3_ACCESS_KEY,
             secret_name,
-<<<<<<< HEAD
-            "accessKeyId",
-=======
             SECRET_KEY_S3_ACCESS_KEY,
->>>>>>> 7bdf217b
         ));
         env.push(env_var_from_secret(
             ENV_S3_SECRET_KEY,
             secret_name,
-<<<<<<< HEAD
-            "secretKeyId",
-=======
             SECRET_KEY_S3_SECRET_KEY,
->>>>>>> 7bdf217b
         ));
     }
 
