//! Ensures that `Pod`s are configured and running for each [`TrinoCluster`]
use crate::product_logging::{
    get_log_properties, get_vector_toml, resolve_vector_aggregator_address,
};
use crate::{
    catalog::{config::CatalogConfig, FromTrinoCatalogError},
    command, config,
    config::password_authenticator_properties,
};

use indoc::formatdoc;
use snafu::{OptionExt, ResultExt, Snafu};
use stackable_operator::builder::PodSecurityContextBuilder;
use stackable_operator::cluster_resources::ClusterResourceApplyStrategy;
use stackable_operator::commons::rbac::build_rbac_resources;
use stackable_operator::{
    builder::{
        ConfigMapBuilder, ContainerBuilder, ObjectMetaBuilder, PodBuilder,
        SecretOperatorVolumeSourceBuilder, VolumeBuilder,
    },
    client::Client,
    cluster_resources::ClusterResources,
    commons::{opa::OpaApiVersion, product_image_selection::ResolvedProductImage},
    k8s_openapi::{
        api::{
            apps::v1::{StatefulSet, StatefulSetSpec},
            core::v1::{
                ConfigMap, ConfigMapVolumeSource, ContainerPort, EmptyDirVolumeSource, EnvVar,
                EnvVarSource, Probe, Secret, SecretKeySelector, Service, ServicePort, ServiceSpec,
                TCPSocketAction, Volume,
            },
        },
        apimachinery::pkg::{
            api::resource::Quantity, apis::meta::v1::LabelSelector, util::intstr::IntOrString,
        },
    },
    kube::{
        runtime::{controller::Action, reflector::ObjectRef},
        Resource, ResourceExt,
    },
    labels::{role_group_selector_labels, role_selector_labels, ObjectLabels},
    logging::controller::ReconcilerError,
    memory::BinaryMultiple,
    memory::MemoryQuantity,
    product_config::{self, types::PropertyNameKind, ProductConfigManager},
    product_config_utils::{
        transform_all_roles_to_config, validate_all_roles_and_groups_config,
        ValidatedRoleConfigByPropertyKind,
    },
    product_logging::{
        self,
        spec::{
            ConfigMapLogConfig, ContainerLogConfig, ContainerLogConfigChoice,
            CustomContainerLogConfig,
        },
    },
    role_utils::RoleGroupRef,
    status::condition::{
        compute_conditions, operations::ClusterOperationsConditionBuilder,
        statefulset::StatefulSetConditionBuilder,
    },
};
use stackable_trino_crd::{
    authentication,
    authentication::TrinoAuthenticationConfig,
    catalog::TrinoCatalog,
    discovery::{TrinoDiscovery, TrinoDiscoveryProtocol, TrinoPodRef},
    Container, TrinoCluster, TrinoClusterStatus, TrinoConfig, TrinoRole, ACCESS_CONTROL_PROPERTIES,
    APP_NAME, CONFIG_DIR_NAME, CONFIG_PROPERTIES, DATA_DIR_NAME, DISCOVERY_URI,
    ENV_INTERNAL_SECRET, HTTPS_PORT, HTTPS_PORT_NAME, HTTP_PORT, HTTP_PORT_NAME, JVM_CONFIG,
    JVM_HEAP_FACTOR, LOG_COMPRESSION, LOG_FORMAT, LOG_MAX_SIZE, LOG_MAX_TOTAL_SIZE, LOG_PATH,
    LOG_PROPERTIES, METRICS_PORT, METRICS_PORT_NAME, NODE_PROPERTIES,
    PASSWORD_AUTHENTICATOR_PROPERTIES, PASSWORD_DB, RW_CONFIG_DIR_NAME, STACKABLE_CLIENT_TLS_DIR,
    STACKABLE_INTERNAL_TLS_DIR, STACKABLE_MOUNT_INTERNAL_TLS_DIR, STACKABLE_MOUNT_SERVER_TLS_DIR,
    STACKABLE_SERVER_TLS_DIR, STACKABLE_TLS_STORE_PASSWORD, USER_PASSWORD_DATA_DIR_NAME,
};
use std::{
    collections::{BTreeMap, HashMap},
    fmt::Write,
    str::FromStr,
    sync::Arc,
    time::Duration,
};
use strum::{EnumDiscriminants, IntoStaticStr};

pub struct Ctx {
    pub client: stackable_operator::client::Client,
    pub product_config: ProductConfigManager,
}

pub const OPERATOR_NAME: &str = "trino.stackable.tech";
pub const CONTROLLER_NAME: &str = "trinocluster";
pub const TRINO_UID: i64 = 1000;

pub const STACKABLE_LOG_DIR: &str = "/stackable/log";
pub const STACKABLE_LOG_CONFIG_DIR: &str = "/stackable/log_config";

const TRINO_LOG_FILE_SIZE_IN_MIB: u32 = TRINO_LOG_FILE_TOTAL_SIZE_IN_MIB / 2;
const TRINO_LOG_FILE_TOTAL_SIZE_IN_MIB: u32 = 10;
const MAX_PREPARE_LOG_FILE_SIZE_IN_MIB: u32 = 1;
// Additional buffer space is not needed, as the `prepare` container already has sufficient buffer
// space and all containers share a single volume.
const LOG_VOLUME_SIZE_IN_MIB: u32 =
    TRINO_LOG_FILE_TOTAL_SIZE_IN_MIB + MAX_PREPARE_LOG_FILE_SIZE_IN_MIB;

const DOCKER_IMAGE_BASE_NAME: &str = "trino";

#[derive(Snafu, Debug, EnumDiscriminants)]
#[strum_discriminants(derive(IntoStaticStr))]
#[allow(clippy::enum_variant_names)]
pub enum Error {
    #[snafu(display("object defines no namespace"))]
    ObjectHasNoNamespace,
    #[snafu(display("object defines no {} role", role))]
    MissingTrinoRole { role: String },
    #[snafu(display("failed to create cluster resources"))]
    CreateClusterResources {
        source: stackable_operator::error::Error,
    },
    #[snafu(display("failed to delete orphaned resources"))]
    DeleteOrphanedResources {
        source: stackable_operator::error::Error,
    },
    #[snafu(display("failed to apply global Service"))]
    ApplyRoleService {
        source: stackable_operator::error::Error,
    },
    #[snafu(display("failed to apply Service for {}", rolegroup))]
    ApplyRoleGroupService {
        source: stackable_operator::error::Error,
        rolegroup: RoleGroupRef<TrinoCluster>,
    },
    #[snafu(display("failed to build ConfigMap for {}", rolegroup))]
    BuildRoleGroupConfig {
        source: stackable_operator::error::Error,
        rolegroup: RoleGroupRef<TrinoCluster>,
    },
    #[snafu(display("failed to apply ConfigMap for {}", rolegroup))]
    ApplyRoleGroupConfig {
        source: stackable_operator::error::Error,
        rolegroup: RoleGroupRef<TrinoCluster>,
    },
    #[snafu(display("failed to apply StatefulSet for {}", rolegroup))]
    ApplyRoleGroupStatefulSet {
        source: stackable_operator::error::Error,
        rolegroup: RoleGroupRef<TrinoCluster>,
    },
    #[snafu(display("failed to apply internal secret"))]
    ApplyInternalSecret {
        source: stackable_operator::error::Error,
    },
    #[snafu(display("invalid product config"))]
    InvalidProductConfig {
        source: stackable_operator::error::Error,
    },
    #[snafu(display("object is missing metadata to build owner reference"))]
    ObjectMissingMetadataForOwnerRef {
        source: stackable_operator::error::Error,
    },
    #[snafu(display("failed to transform configs"))]
    ProductConfigTransform {
        source: stackable_operator::product_config_utils::ConfigError,
    },
    #[snafu(display("failed to format runtime properties"))]
    FailedToWriteJavaProperties {
        source: stackable_operator::product_config::writer::PropertiesWriterError,
    },
    #[snafu(display("failed to processing authentication config element from k8s"))]
    FailedProcessingAuthentication { source: authentication::Error },
    #[snafu(display("failed to parse role: {source}"))]
    FailedToParseRole { source: strum::ParseError },
    #[snafu(display("internal operator failure: {source}"))]
    InternalOperatorFailure { source: stackable_trino_crd::Error },
    #[snafu(display("no coordinator pods found for discovery"))]
    MissingCoordinatorPods,
    #[snafu(display("invalid OpaConfig"))]
    InvalidOpaConfig {
        source: stackable_operator::error::Error,
    },
    #[snafu(display("failed to resolve S3 connection"))]
    ResolveS3Connection {
        source: stackable_operator::error::Error,
    },
    #[snafu(display("failed to get associated TrinoCatalogs"))]
    GetCatalogs {
        source: stackable_operator::error::Error,
    },
    #[snafu(display("failed to parse {catalog}"))]
    ParseCatalog {
        source: FromTrinoCatalogError,
        catalog: ObjectRef<TrinoCatalog>,
    },
    #[snafu(display("invalid memory resource configuration - missing default or value in crd?"))]
    MissingMemoryResourceConfig,
    #[snafu(display("could not convert / scale memory resource config to [{unit}]"))]
    FailedToConvertMemoryResourceConfig {
        source: stackable_operator::error::Error,
        unit: String,
    },
    #[snafu(display("failed to convert java heap config to unit [{unit}]"))]
    FailedToConvertMemoryResourceConfigToJavaHeap {
        source: stackable_operator::error::Error,
        unit: String,
    },
    #[snafu(display("illegal container name: [{container_name}]"))]
    IllegalContainerName {
        source: stackable_operator::error::Error,
        container_name: String,
    },
    #[snafu(display("invalid trino config"))]
    InvalidTrinoConfig { source: config::ConfigError },
    #[snafu(display("failed to retrieve secret for internal communications"))]
    FailedToRetrieveInternalSecret {
        source: stackable_operator::error::Error,
    },
    #[snafu(display("failed to resolve and merge config for role and role group"))]
    FailedToResolveConfig { source: stackable_trino_crd::Error },
    #[snafu(display("failed to resolve the Vector aggregator address"))]
    ResolveVectorAggregatorAddress {
        source: crate::product_logging::Error,
    },
    #[snafu(display("failed to add the logging configuration to the ConfigMap [{cm_name}]"))]
    InvalidLoggingConfig {
        source: crate::product_logging::Error,
        cm_name: String,
    },
<<<<<<< HEAD
    #[snafu(display("failed to patch service account: {source}"))]
    ApplyServiceAccount {
        name: String,
        source: stackable_operator::error::Error,
    },
    #[snafu(display("failed to patch role binding: {source}"))]
    ApplyRoleBinding {
        name: String,
=======
    #[snafu(display("failed to update status"))]
    ApplyStatus {
>>>>>>> 1047769d
        source: stackable_operator::error::Error,
    },
}

type Result<T, E = Error> = std::result::Result<T, E>;

impl ReconcilerError for Error {
    fn category(&self) -> &'static str {
        ErrorDiscriminants::from(self).into()
    }
}

pub async fn reconcile_trino(trino: Arc<TrinoCluster>, ctx: Arc<Ctx>) -> Result<Action> {
    tracing::info!("Starting reconcile");

    let client = &ctx.client;

    let resolved_product_image: ResolvedProductImage =
        trino.spec.image.resolve(DOCKER_IMAGE_BASE_NAME);

    let catalog_definitions = client
        .list_with_label_selector::<TrinoCatalog>(
            trino
                .metadata
                .namespace
                .as_deref()
                .context(ObjectHasNoNamespaceSnafu)?,
            &trino.spec.cluster_config.catalog_label_selector,
        )
        .await
        .context(GetCatalogsSnafu)?;
    let mut catalogs = vec![];
    for catalog in &catalog_definitions {
        let catalog_ref = ObjectRef::from_obj(catalog);
        let catalog_config =
            CatalogConfig::from_catalog(catalog, client)
                .await
                .context(ParseCatalogSnafu {
                    catalog: catalog_ref,
                })?;

        catalogs.push(catalog_config);
    }

    let validated_config = validated_product_config(
        &trino,
        // The Trino version is a single number like 396.
        // The product config expects semver formatted version strings.
        // That is why we just add minor and patch version 0 here.
        &format!("{}.0.0", resolved_product_image.product_version),
        &ctx.product_config,
    )?;

    let (rbac_sa, rbac_rolebinding) = build_rbac_resources(trino.as_ref(), "trino");
    client
        .apply_patch(CONTROLLER_NAME, &rbac_sa, &rbac_sa)
        .await
        .with_context(|_| ApplyServiceAccountSnafu {
            name: rbac_sa.name_unchecked(),
        })?;
    client
        .apply_patch(CONTROLLER_NAME, &rbac_rolebinding, &rbac_rolebinding)
        .await
        .with_context(|_| ApplyRoleBindingSnafu {
            name: rbac_rolebinding.name_unchecked(),
        })?;

    let mut cluster_resources = ClusterResources::new(
        APP_NAME,
        OPERATOR_NAME,
        CONTROLLER_NAME,
        &trino.object_ref(&()),
        ClusterResourceApplyStrategy::from(&trino.spec.cluster_operation),
    )
    .context(CreateClusterResourcesSnafu)?;

    cluster_resources
        .add(client, rbac_sa.clone())
        .await
        .with_context(|_| ApplyServiceAccountSnafu {
            name: rbac_sa.name_any(),
        })?;

    cluster_resources
        .add(client, rbac_rolebinding.clone())
        .await
        .with_context(|_| ApplyRoleBindingSnafu {
            name: rbac_rolebinding.name_any(),
        })?;

    let authentication_config = user_authentication(&trino, client).await?;

    // Assemble the OPA connection string from the discovery and the given path if provided
    let opa_connect_string = if let Some(opa_config) = trino
        .spec
        .cluster_config
        .authorization
        .as_ref()
        .and_then(|authz| authz.opa.as_ref())
    {
        Some(
            opa_config
                .full_document_url_from_config_map(
                    client,
                    &*trino,
                    Some("allow"),
                    OpaApiVersion::V1,
                )
                .await
                .context(InvalidOpaConfigSnafu)?,
        )
    } else {
        None
    };

    let coordinator_role_service = build_coordinator_role_service(&trino, &resolved_product_image)?;

    cluster_resources
        .add(client, coordinator_role_service)
        .await
        .context(ApplyRoleServiceSnafu)?;

    create_shared_internal_secret(&trino, client).await?;

    let vector_aggregator_address = resolve_vector_aggregator_address(&trino, client)
        .await
        .context(ResolveVectorAggregatorAddressSnafu)?;

    let mut sts_cond_builder = StatefulSetConditionBuilder::default();

    for (role, role_config) in validated_config {
        let trino_role = TrinoRole::from_str(&role).context(FailedToParseRoleSnafu)?;
        for (role_group, config) in role_config {
            let rolegroup = trino_role.rolegroup_ref(&trino, role_group);

            let merged_config = trino
                .merged_config(&trino_role, &rolegroup, &catalog_definitions)
                .context(FailedToResolveConfigSnafu)?;

            let rg_service = build_rolegroup_service(&trino, &resolved_product_image, &rolegroup)?;
            let rg_configmap = build_rolegroup_config_map(
                &trino,
                &resolved_product_image,
                &trino_role,
                &rolegroup,
                &config,
                &merged_config,
                authentication_config.as_ref(),
                opa_connect_string.as_deref(),
                vector_aggregator_address.as_deref(),
            )?;
            let rg_catalog_configmap = build_rolegroup_catalog_config_map(
                &trino,
                &resolved_product_image,
                &rolegroup,
                &catalogs,
            )?;
            let rg_stateful_set = build_rolegroup_statefulset(
                &trino,
                &resolved_product_image,
                &rolegroup,
                &config,
                &merged_config,
                authentication_config.as_ref(),
                &catalogs,
                &rbac_sa.name_unchecked(),
            )?;

            cluster_resources
                .add(client, rg_service)
                .await
                .with_context(|_| ApplyRoleGroupServiceSnafu {
                    rolegroup: rolegroup.clone(),
                })?;

            cluster_resources
                .add(client, rg_configmap)
                .await
                .with_context(|_| ApplyRoleGroupConfigSnafu {
                    rolegroup: rolegroup.clone(),
                })?;

            cluster_resources
                .add(client, rg_catalog_configmap)
                .await
                .with_context(|_| ApplyRoleGroupConfigSnafu {
                    rolegroup: rolegroup.clone(),
                })?;

            sts_cond_builder.add(
                cluster_resources
                    .add(client, rg_stateful_set)
                    .await
                    .with_context(|_| ApplyRoleGroupStatefulSetSnafu {
                        rolegroup: rolegroup.clone(),
                    })?,
            );
        }
    }

    let cluster_operation_cond_builder =
        ClusterOperationsConditionBuilder::new(&trino.spec.cluster_operation);

    let status = TrinoClusterStatus {
        conditions: compute_conditions(
            trino.as_ref(),
            &[&sts_cond_builder, &cluster_operation_cond_builder],
        ),
    };

    cluster_resources
        .delete_orphaned_resources(client)
        .await
        .context(DeleteOrphanedResourcesSnafu)?;
    client
        .apply_patch_status(OPERATOR_NAME, &*trino, &status)
        .await
        .context(ApplyStatusSnafu)?;

    Ok(Action::await_change())
}

/// The coordinator-role service is the primary endpoint that should be used by clients that do not
/// perform internal load balancing, including targets outside of the cluster.
pub fn build_coordinator_role_service(
    trino: &TrinoCluster,
    resolved_product_image: &ResolvedProductImage,
) -> Result<Service> {
    let role = TrinoRole::Coordinator;
    let role_name = role.to_string();
    let role_svc_name = trino
        .role_service_name(&role)
        .context(InternalOperatorFailureSnafu)?;
    Ok(Service {
        metadata: ObjectMetaBuilder::new()
            .name_and_namespace(trino)
            .name(&role_svc_name)
            .ownerreference_from_resource(trino, None, Some(true))
            .context(ObjectMissingMetadataForOwnerRefSnafu)?
            .with_recommended_labels(build_recommended_labels(
                trino,
                &resolved_product_image.app_version_label,
                &role_name,
                "global",
            ))
            .build(),
        spec: Some(ServiceSpec {
            ports: Some(service_ports(trino)),
            selector: Some(role_selector_labels(trino, APP_NAME, &role_name)),
            type_: Some(trino.spec.cluster_config.listener_class.k8s_service_type()),
            ..ServiceSpec::default()
        }),
        status: None,
    })
}

/// The rolegroup [`ConfigMap`] configures the rolegroup based on the configuration given by the administrator
#[allow(clippy::too_many_arguments)]
fn build_rolegroup_config_map(
    trino: &TrinoCluster,
    resolved_product_image: &ResolvedProductImage,
    role: &TrinoRole,
    rolegroup_ref: &RoleGroupRef<TrinoCluster>,
    config: &HashMap<PropertyNameKind, BTreeMap<String, String>>,
    merged_config: &TrinoConfig,
    authentication_config: Option<&TrinoAuthenticationConfig>,
    opa_connect_string: Option<&str>,
    vector_aggregator_address: Option<&str>,
) -> Result<ConfigMap> {
    let mut cm_conf_data = BTreeMap::new();

    let memory_unit = BinaryMultiple::Mebi;
    let heap_size = MemoryQuantity::try_from(
        merged_config
            .resources
            .memory
            .limit
            .as_ref()
            .context(MissingMemoryResourceConfigSnafu)?,
    )
    .context(FailedToConvertMemoryResourceConfigSnafu {
        unit: memory_unit.to_java_memory_unit(),
    })?
    .scale_to(memory_unit)
        * JVM_HEAP_FACTOR;

    // TODO: create via product config?
    // from https://trino.io/docs/current/installation/deployment.html#jvm-config
    let mut jvm_config = formatdoc!(
        "-server
        -Xms{heap}
        -Xmx{heap}
        -XX:-UseBiasedLocking
        -XX:+UseG1GC
        -XX:G1HeapRegionSize=32M
        -XX:+ExplicitGCInvokesConcurrent
        -XX:+ExitOnOutOfMemoryError
        -XX:+HeapDumpOnOutOfMemoryError
        -XX:-OmitStackTraceInFastThrow
        -XX:ReservedCodeCacheSize=512M
        -XX:PerMethodRecompilationCutoff=10000
        -XX:PerBytecodeRecompilationCutoff=10000
        -Djdk.attach.allowAttachSelf=true
        -Djdk.nio.maxCachedBufferSize=2000000
        -Djavax.net.ssl.trustStore={STACKABLE_CLIENT_TLS_DIR}/truststore.p12
        -Djavax.net.ssl.trustStorePassword={STACKABLE_TLS_STORE_PASSWORD}
        -Djavax.net.ssl.trustStoreType=pkcs12
        ",
        heap = heap_size.format_for_java().context(
            FailedToConvertMemoryResourceConfigToJavaHeapSnafu {
                unit: memory_unit.to_java_memory_unit(),
            }
        )?
    );

    // TODO: we support only one coordinator for now
    let coordinator_ref: TrinoPodRef = trino
        .coordinator_pods()
        .context(InternalOperatorFailureSnafu)?
        .next()
        .context(MissingCoordinatorPodsSnafu)?;

    for (property_name_kind, config) in config {
        // We used this temporary map to add all dynamically resolved (e.g. discovery config maps)
        // properties. This will be extended with the merged role group properties (transformed_config)
        // to respect all possible override settings.
        let mut dynamic_resolved_config = BTreeMap::<String, Option<String>>::new();

        let transformed_config: BTreeMap<String, Option<String>> = config
            .iter()
            .map(|(k, v)| (k.clone(), Some(v.clone())))
            .collect();

        match property_name_kind {
            PropertyNameKind::File(file_name) if file_name == CONFIG_PROPERTIES => {
                let protocol = if trino.get_internal_tls().is_some() {
                    TrinoDiscoveryProtocol::Https
                } else {
                    TrinoDiscoveryProtocol::Http
                };

                let discovery = TrinoDiscovery::new(&coordinator_ref, protocol);
                dynamic_resolved_config
                    .insert(DISCOVERY_URI.to_string(), Some(discovery.discovery_uri()));

                // The log format used by Trino
                dynamic_resolved_config.insert(LOG_FORMAT.to_string(), Some("json".to_string()));
                // The path to the log file used by Trino
                dynamic_resolved_config.insert(
                    LOG_PATH.to_string(),
                    Some(format!(
                        "{STACKABLE_LOG_DIR}/{container}/server.airlift.json",
                        container = Container::Trino
                    )),
                );
                // We do not compress. This will result in LOG_MAX_TOTAL_SIZE / LOG_MAX_SIZE files.
                dynamic_resolved_config
                    .insert(LOG_COMPRESSION.to_string(), Some("none".to_string()));
                // The size of one log file
                dynamic_resolved_config.insert(
                    LOG_MAX_SIZE.to_string(),
                    Some(format!("{TRINO_LOG_FILE_SIZE_IN_MIB}MB")),
                );
                // The maximum size of all logfiles combined
                dynamic_resolved_config.insert(
                    LOG_MAX_TOTAL_SIZE.to_string(),
                    Some(format!("{TRINO_LOG_FILE_TOTAL_SIZE_IN_MIB}MB")),
                );

                // Add static properties and overrides
                dynamic_resolved_config.extend(transformed_config);

                let config_properties = product_config::writer::to_java_properties_string(
                    dynamic_resolved_config.iter(),
                )
                .context(FailedToWriteJavaPropertiesSnafu)?;

                cm_conf_data.insert(file_name.to_string(), config_properties);
            }

            PropertyNameKind::File(file_name) if file_name == NODE_PROPERTIES => {
                // Add static properties and overrides
                dynamic_resolved_config.extend(transformed_config);

                let node_properties = product_config::writer::to_java_properties_string(
                    dynamic_resolved_config.iter(),
                )
                .context(FailedToWriteJavaPropertiesSnafu)?;

                cm_conf_data.insert(file_name.to_string(), node_properties);
            }
            PropertyNameKind::File(file_name) if file_name == LOG_PROPERTIES => {
                // No overrides required here, all settings can be set via logging options
                if let Some(log_properties) = get_log_properties(&merged_config.logging) {
                    cm_conf_data.insert(file_name.to_string(), log_properties);
                }

                if let Some(vector_toml) = get_vector_toml(
                    rolegroup_ref,
                    vector_aggregator_address,
                    &merged_config.logging,
                )
                .context(InvalidLoggingConfigSnafu {
                    cm_name: rolegroup_ref.object_name(),
                })? {
                    cm_conf_data.insert(
                        product_logging::framework::VECTOR_CONFIG_FILE.to_string(),
                        vector_toml,
                    );
                }
            }
            // authentication is coordinator only
            PropertyNameKind::File(file_name)
                if file_name == PASSWORD_AUTHENTICATOR_PROPERTIES
                    && *role == TrinoRole::Coordinator =>
            {
                // depending on authentication we need to add more properties
                if let Some(auth) = authentication_config {
                    password_authenticator_properties(&mut dynamic_resolved_config, auth)
                        .context(InvalidTrinoConfigSnafu)?;
                }

                // Add static properties and overrides
                dynamic_resolved_config.extend(transformed_config);

                let pw_authenticator_properties =
                    product_config::writer::to_java_properties_string(
                        dynamic_resolved_config.iter(),
                    )
                    .context(FailedToWriteJavaPropertiesSnafu)?;

                cm_conf_data.insert(file_name.to_string(), pw_authenticator_properties);
            }
            PropertyNameKind::File(file_name) if file_name == PASSWORD_DB => {
                // make sure password db is created to fill it via container command scripts
                cm_conf_data.insert(file_name.to_string(), "".to_string());
            }
            PropertyNameKind::File(file_name) if file_name == JVM_CONFIG => {
                let _ = writeln!(jvm_config, "-javaagent:/stackable/jmx/jmx_prometheus_javaagent-0.16.1.jar={}:/stackable/jmx/config.yaml", METRICS_PORT);
            }
            _ => {}
        }
    }

    if let Some(opa_connect) = opa_connect_string {
        let mut opa_config = BTreeMap::new();
        opa_config.insert(
            "access-control.name".to_string(),
            Some("tech.stackable.trino.opa.OpaAuthorizer".to_string()),
        );
        opa_config.insert("opa.policy.uri".to_string(), Some(opa_connect.to_string()));

        let config_properties =
            product_config::writer::to_java_properties_string(opa_config.iter())
                .context(FailedToWriteJavaPropertiesSnafu)?;

        cm_conf_data.insert(ACCESS_CONTROL_PROPERTIES.to_string(), config_properties);
    }

    cm_conf_data.insert(JVM_CONFIG.to_string(), jvm_config.to_string());

    ConfigMapBuilder::new()
        .metadata(
            ObjectMetaBuilder::new()
                .name_and_namespace(trino)
                .name(rolegroup_ref.object_name())
                .ownerreference_from_resource(trino, None, Some(true))
                .context(ObjectMissingMetadataForOwnerRefSnafu)?
                .with_recommended_labels(build_recommended_labels(
                    trino,
                    &resolved_product_image.app_version_label,
                    &rolegroup_ref.role,
                    &rolegroup_ref.role_group,
                ))
                .build(),
        )
        .data(cm_conf_data)
        .build()
        .with_context(|_| BuildRoleGroupConfigSnafu {
            rolegroup: rolegroup_ref.clone(),
        })
}

/// The rolegroup catalog [`ConfigMap`] configures the rolegroup catalog based on the configuration
/// given by the administrator
fn build_rolegroup_catalog_config_map(
    trino: &TrinoCluster,
    resolved_product_image: &ResolvedProductImage,
    rolegroup_ref: &RoleGroupRef<TrinoCluster>,
    catalogs: &[CatalogConfig],
) -> Result<ConfigMap> {
    ConfigMapBuilder::new()
        .metadata(
            ObjectMetaBuilder::new()
                .name_and_namespace(trino)
                .name(format!("{}-catalog", rolegroup_ref.object_name()))
                .ownerreference_from_resource(trino, None, Some(true))
                .context(ObjectMissingMetadataForOwnerRefSnafu)?
                .with_recommended_labels(build_recommended_labels(
                    trino,
                    &resolved_product_image.app_version_label,
                    &rolegroup_ref.role,
                    &rolegroup_ref.role_group,
                ))
                .build(),
        )
        .data(
            catalogs
                .iter()
                .map(|catalog| {
                    let catalog_props = catalog
                        .properties
                        .iter()
                        .map(|(k, v)| (k.to_string(), Some(v.to_string())))
                        .collect::<Vec<_>>();
                    Ok((
                        format!("{}.properties", catalog.name),
                        product_config::writer::to_java_properties_string(
                            catalog_props.iter().map(|(k, v)| (k, v)),
                        )
                        .context(FailedToWriteJavaPropertiesSnafu)?,
                    ))
                })
                .collect::<Result<_>>()?,
        )
        .build()
        .with_context(|_| BuildRoleGroupConfigSnafu {
            rolegroup: rolegroup_ref.clone(),
        })
}

/// The rolegroup [`StatefulSet`] runs the rolegroup, as configured by the administrator.
///
/// The [`Pod`](`stackable_operator::k8s_openapi::api::core::v1::Pod`)s are accessible through the
/// corresponding [`Service`] (from [`build_rolegroup_service`]).
#[allow(clippy::too_many_arguments)]
fn build_rolegroup_statefulset(
    trino: &TrinoCluster,
    resolved_product_image: &ResolvedProductImage,
    rolegroup_ref: &RoleGroupRef<TrinoCluster>,
    config: &HashMap<PropertyNameKind, BTreeMap<String, String>>,
    merged_config: &TrinoConfig,
    authentication_config: Option<&TrinoAuthenticationConfig>,
    catalogs: &[CatalogConfig],
    sa_name: &str,
) -> Result<StatefulSet> {
    let rolegroup = trino
        .rolegroup(rolegroup_ref)
        .context(InternalOperatorFailureSnafu)?;

    let trino_container_name = Container::Trino.to_string();
    let mut cb_trino = ContainerBuilder::new(&trino_container_name).with_context(|_| {
        IllegalContainerNameSnafu {
            container_name: trino_container_name.clone(),
        }
    })?;
    let prepare_container_name = Container::Prepare.to_string();
    let mut cb_prepare = ContainerBuilder::new(&prepare_container_name).with_context(|_| {
        IllegalContainerNameSnafu {
            container_name: prepare_container_name.clone(),
        }
    })?;
    let mut pod_builder = PodBuilder::new();
    pod_builder.affinity(&merged_config.affinity);

    let mut env = config
        .get(&PropertyNameKind::Env)
        .iter()
        .flat_map(|env_vars| env_vars.iter())
        .map(|(k, v)| EnvVar {
            name: k.clone(),
            value: Some(v.clone()),
            ..EnvVar::default()
        })
        .collect::<Vec<_>>();

    let secret_name = build_shared_internal_secret_name(trino);
    env.push(env_var_from_secret(&secret_name, None, ENV_INTERNAL_SECRET));

    // we need to mount ldap bind credentials from the secret as env vars
    if let Some(auth) = authentication_config {
        match auth {
            TrinoAuthenticationConfig::MultiUser { .. } => {
                cb_prepare.add_volume_mount("users", USER_PASSWORD_DATA_DIR_NAME);
                cb_trino.add_volume_mount("users", USER_PASSWORD_DATA_DIR_NAME);
                pod_builder.add_empty_dir_volume("users", None);
            }
            TrinoAuthenticationConfig::Ldap(ldap) => {
                ldap.add_volumes_and_mounts(&mut pod_builder, vec![&mut cb_prepare, &mut cb_trino]);
            }
        }
    }

    // Add the needed stuff for catalogs
    env.extend(
        catalogs
            .iter()
            .flat_map(|catalog| &catalog.env_bindings)
            .cloned(),
    );

    // add volume mounts depending on the client tls, internal tls, catalogs and authentication
    tls_volume_mounts(
        trino,
        &mut pod_builder,
        &mut cb_prepare,
        &mut cb_trino,
        catalogs,
    )?;

    let mut prepare_args = vec![];
    if let Some(ContainerLogConfig {
        choice: Some(ContainerLogConfigChoice::Automatic(log_config)),
    }) = merged_config.logging.containers.get(&Container::Prepare)
    {
        prepare_args.push(product_logging::framework::capture_shell_output(
            STACKABLE_LOG_DIR,
            &prepare_container_name,
            log_config,
        ));
    }

    prepare_args.extend(command::container_prepare_args(
        trino,
        catalogs,
        merged_config,
    ));

    let container_prepare = cb_prepare
        .image_from_product_image(resolved_product_image)
        .command(vec!["/bin/bash".to_string(), "-c".to_string()])
        .args(vec![prepare_args.join(" && ")])
        .add_volume_mount("data", DATA_DIR_NAME)
        .add_volume_mount("rwconfig", RW_CONFIG_DIR_NAME)
        .add_volume_mount("log-config", STACKABLE_LOG_CONFIG_DIR)
        .add_volume_mount("log", STACKABLE_LOG_DIR)
        .build();

    let container_trino = cb_trino
        .image_from_product_image(resolved_product_image)
        .command(vec!["/bin/bash".to_string(), "-c".to_string()])
        .args(command::container_trino_args(
            authentication_config,
            catalogs,
        ))
        .add_env_vars(env)
        .add_volume_mount("data", DATA_DIR_NAME)
        .add_volume_mount("config", CONFIG_DIR_NAME)
        .add_volume_mount("rwconfig", RW_CONFIG_DIR_NAME)
        .add_volume_mount("catalog", format!("{}/catalog", CONFIG_DIR_NAME))
        .add_volume_mount("log", STACKABLE_LOG_DIR)
        .add_container_ports(container_ports(trino))
        .resources(merged_config.resources.clone().into())
        .readiness_probe(readiness_probe(trino))
        .liveness_probe(liveness_probe(trino))
        .build();

    // add trino container first to better default into that container (e.g. instead of vector)
    pod_builder.add_container(container_trino);

    if let Some(ContainerLogConfig {
        choice:
            Some(ContainerLogConfigChoice::Custom(CustomContainerLogConfig {
                custom: ConfigMapLogConfig { config_map },
            })),
    }) = merged_config.logging.containers.get(&Container::Trino)
    {
        pod_builder.add_volume(Volume {
            name: "log-config".to_string(),
            config_map: Some(ConfigMapVolumeSource {
                name: Some(config_map.into()),
                ..ConfigMapVolumeSource::default()
            }),
            ..Volume::default()
        });
    } else {
        pod_builder.add_volume(Volume {
            name: "log-config".to_string(),
            config_map: Some(ConfigMapVolumeSource {
                name: Some(rolegroup_ref.object_name()),
                ..ConfigMapVolumeSource::default()
            }),
            ..Volume::default()
        });
    }

    if merged_config.logging.enable_vector_agent {
        pod_builder.add_container(product_logging::framework::vector_container(
            resolved_product_image,
            "config",
            "log",
            merged_config.logging.containers.get(&Container::Vector),
        ));
    }

    pod_builder
        .metadata_builder(|m| {
            m.with_recommended_labels(build_recommended_labels(
                trino,
                &resolved_product_image.app_version_label,
                &rolegroup_ref.role,
                &rolegroup_ref.role_group,
            ))
        })
        .image_pull_secrets_from_product_image(resolved_product_image)
        .affinity(&merged_config.affinity)
        .add_init_container(container_prepare)
        .add_volume(Volume {
            name: "config".to_string(),
            config_map: Some(ConfigMapVolumeSource {
                name: Some(rolegroup_ref.object_name()),
                ..ConfigMapVolumeSource::default()
            }),
            ..Volume::default()
        })
        .add_empty_dir_volume("rwconfig", None)
        .add_volume(Volume {
            name: "catalog".to_string(),
            config_map: Some(ConfigMapVolumeSource {
                name: Some(format!("{}-catalog", rolegroup_ref.object_name())),
                ..ConfigMapVolumeSource::default()
            }),
            ..Volume::default()
        })
        .add_volume(Volume {
            name: "log".to_string(),
            empty_dir: Some(EmptyDirVolumeSource {
                medium: None,
                size_limit: Some(Quantity(format!("{LOG_VOLUME_SIZE_IN_MIB}Mi"))),
            }),
            ..Volume::default()
        })
        .service_account_name(sa_name)
        .security_context(
            PodSecurityContextBuilder::new()
                .run_as_user(TRINO_UID)
                .run_as_group(0)
                .fs_group(1000)
                .build(),
        );
    Ok(StatefulSet {
        metadata: ObjectMetaBuilder::new()
            .name_and_namespace(trino)
            .name(&rolegroup_ref.object_name())
            .ownerreference_from_resource(trino, None, Some(true))
            .context(ObjectMissingMetadataForOwnerRefSnafu)?
            .with_recommended_labels(build_recommended_labels(
                trino,
                &resolved_product_image.app_version_label,
                &rolegroup_ref.role,
                &rolegroup_ref.role_group,
            ))
            .build(),
        spec: Some(StatefulSetSpec {
            pod_management_policy: Some("Parallel".to_string()),
            replicas: rolegroup.replicas.map(i32::from),
            selector: LabelSelector {
                match_labels: Some(role_group_selector_labels(
                    trino,
                    APP_NAME,
                    &rolegroup_ref.role,
                    &rolegroup_ref.role_group,
                )),
                ..LabelSelector::default()
            },
            service_name: rolegroup_ref.object_name(),
            template: pod_builder.build_template(),
            volume_claim_templates: Some(vec![merged_config
                .resources
                .storage
                .data
                .build_pvc("data", Some(vec!["ReadWriteOnce"]))]),
            ..StatefulSetSpec::default()
        }),
        status: None,
    })
}

/// The rolegroup [`Service`] is a headless service that allows direct access to the instances of a certain rolegroup
///
/// This is mostly useful for internal communication between peers, or for clients that perform client-side load balancing.
fn build_rolegroup_service(
    trino: &TrinoCluster,
    resolved_product_image: &ResolvedProductImage,
    rolegroup_ref: &RoleGroupRef<TrinoCluster>,
) -> Result<Service> {
    Ok(Service {
        metadata: ObjectMetaBuilder::new()
            .name_and_namespace(trino)
            .name(&rolegroup_ref.object_name())
            .ownerreference_from_resource(trino, None, Some(true))
            .context(ObjectMissingMetadataForOwnerRefSnafu)?
            .with_recommended_labels(build_recommended_labels(
                trino,
                &resolved_product_image.app_version_label,
                &rolegroup_ref.role,
                &rolegroup_ref.role_group,
            ))
            .with_label("prometheus.io/scrape", "true")
            .build(),
        spec: Some(ServiceSpec {
            // Internal communication does not need to be exposed
            type_: Some("ClusterIP".to_string()),
            cluster_ip: Some("None".to_string()),
            ports: Some(service_ports(trino)),
            selector: Some(role_group_selector_labels(
                trino,
                APP_NAME,
                &rolegroup_ref.role,
                &rolegroup_ref.role_group,
            )),
            publish_not_ready_addresses: Some(true),
            ..ServiceSpec::default()
        }),
        status: None,
    })
}

pub fn error_policy(_obj: Arc<TrinoCluster>, _error: &Error, _ctx: Arc<Ctx>) -> Action {
    Action::requeue(Duration::from_secs(5))
}

async fn user_authentication(
    trino: &TrinoCluster,
    client: &Client,
) -> Result<Option<TrinoAuthenticationConfig>> {
    Ok(match &trino.get_authentication() {
        Some(authentication) => Some(
            authentication
                .method
                .materialize(
                    client,
                    trino
                        .namespace()
                        .as_deref()
                        .context(ObjectHasNoNamespaceSnafu)?,
                )
                .await
                .context(FailedProcessingAuthenticationSnafu)?,
        ),
        _ => None,
    })
}

/// Give a secret name and an optional key in the secret to use.
/// The value from the key will be set into the given env var name.
/// If not secret key is given, the env var name will be used as the secret key.
fn env_var_from_secret(secret_name: &str, secret_key: Option<&str>, env_var: &str) -> EnvVar {
    EnvVar {
        name: env_var.to_string(),
        value_from: Some(EnvVarSource {
            secret_key_ref: Some(SecretKeySelector {
                optional: Some(false),
                name: Some(secret_name.to_string()),
                key: secret_key.unwrap_or(env_var).to_string(),
            }),
            ..EnvVarSource::default()
        }),
        ..EnvVar::default()
    }
}

/// Defines all required roles and their required configuration.
///
/// The roles and their configs are then validated and complemented by the product config.
///
/// # Arguments
/// * `resource`        - The TrinoCluster containing the role definitions.
/// * `version`         - The TrinoCluster version.
/// * `product_config`  - The product config to validate and complement the user config.
///
fn validated_product_config(
    trino: &TrinoCluster,
    version: &str,
    product_config: &ProductConfigManager,
) -> Result<ValidatedRoleConfigByPropertyKind, Error> {
    let mut roles = HashMap::new();

    let config_files = vec![
        PropertyNameKind::File(CONFIG_PROPERTIES.to_string()),
        PropertyNameKind::File(NODE_PROPERTIES.to_string()),
        PropertyNameKind::File(JVM_CONFIG.to_string()),
        PropertyNameKind::File(LOG_PROPERTIES.to_string()),
        PropertyNameKind::File(PASSWORD_AUTHENTICATOR_PROPERTIES.to_string()),
    ];

    roles.insert(
        TrinoRole::Coordinator.to_string(),
        (
            config_files.clone(),
            trino
                .spec
                .coordinators
                .clone()
                .with_context(|| MissingTrinoRoleSnafu {
                    role: TrinoRole::Coordinator.to_string(),
                })?,
        ),
    );

    roles.insert(
        TrinoRole::Worker.to_string(),
        (
            config_files,
            trino
                .spec
                .workers
                .clone()
                .with_context(|| MissingTrinoRoleSnafu {
                    role: TrinoRole::Worker.to_string(),
                })?,
        ),
    );

    let role_config =
        transform_all_roles_to_config(trino, roles).context(ProductConfigTransformSnafu)?;

    validate_all_roles_and_groups_config(version, &role_config, product_config, false, false)
        .context(InvalidProductConfigSnafu)
}

fn build_recommended_labels<'a>(
    owner: &'a TrinoCluster,
    app_version: &'a str,
    role: &'a str,
    role_group: &'a str,
) -> ObjectLabels<'a, TrinoCluster> {
    ObjectLabels {
        owner,
        app_name: APP_NAME,
        app_version,
        operator_name: OPERATOR_NAME,
        controller_name: CONTROLLER_NAME,
        role,
        role_group,
    }
}

async fn create_shared_internal_secret(trino: &TrinoCluster, client: &Client) -> Result<()> {
    let secret = build_shared_internal_secret(trino)?;
    if client
        .get_opt::<Secret>(
            &secret.name_any(),
            secret
                .namespace()
                .as_deref()
                .context(ObjectHasNoNamespaceSnafu)?,
        )
        .await
        .context(FailedToRetrieveInternalSecretSnafu)?
        .is_none()
    {
        client
            .apply_patch(CONTROLLER_NAME, &secret, &secret)
            .await
            .context(ApplyInternalSecretSnafu)?;
    }

    Ok(())
}

fn build_shared_internal_secret(trino: &TrinoCluster) -> Result<Secret> {
    let mut internal_secret = BTreeMap::new();
    internal_secret.insert(ENV_INTERNAL_SECRET.to_string(), get_random_base64());

    Ok(Secret {
        immutable: Some(true),
        metadata: ObjectMetaBuilder::new()
            .name(build_shared_internal_secret_name(trino))
            .namespace_opt(trino.namespace())
            .ownerreference_from_resource(trino, None, Some(true))
            .context(ObjectMissingMetadataForOwnerRefSnafu)?
            .build(),
        string_data: Some(internal_secret),
        ..Secret::default()
    })
}

fn build_shared_internal_secret_name(trino: &TrinoCluster) -> String {
    format!("{}-internal-secret", trino.name_any())
}

fn get_random_base64() -> String {
    let mut buf = [0; 512];
    openssl::rand::rand_bytes(&mut buf).unwrap();
    openssl::base64::encode_block(&buf)
}

fn service_ports(trino: &TrinoCluster) -> Vec<ServicePort> {
    let mut ports = vec![ServicePort {
        name: Some(METRICS_PORT_NAME.to_string()),
        port: METRICS_PORT.into(),
        protocol: Some("TCP".to_string()),
        ..ServicePort::default()
    }];

    if trino.expose_http_port() {
        ports.push(ServicePort {
            name: Some(HTTP_PORT_NAME.to_string()),
            port: HTTP_PORT.into(),
            protocol: Some("TCP".to_string()),
            ..ServicePort::default()
        });
    }

    if trino.expose_https_port() {
        ports.push(ServicePort {
            name: Some(HTTPS_PORT_NAME.to_string()),
            port: HTTPS_PORT.into(),
            protocol: Some("TCP".to_string()),
            ..ServicePort::default()
        });
    }

    ports
}

fn container_ports(trino: &TrinoCluster) -> Vec<ContainerPort> {
    let mut ports = vec![ContainerPort {
        name: Some(METRICS_PORT_NAME.to_string()),
        container_port: METRICS_PORT.into(),
        protocol: Some("TCP".to_string()),
        ..ContainerPort::default()
    }];

    if trino.expose_http_port() {
        ports.push(ContainerPort {
            name: Some(HTTP_PORT_NAME.to_string()),
            container_port: HTTP_PORT.into(),
            protocol: Some("TCP".to_string()),
            ..ContainerPort::default()
        })
    }

    if trino.expose_https_port() {
        ports.push(ContainerPort {
            name: Some(HTTPS_PORT_NAME.to_string()),
            container_port: HTTPS_PORT.into(),
            protocol: Some("TCP".to_string()),
            ..ContainerPort::default()
        });
    }

    ports
}

fn readiness_probe(trino: &TrinoCluster) -> Probe {
    let port_name = if trino.expose_https_port() {
        HTTPS_PORT_NAME
    } else {
        HTTP_PORT_NAME
    };

    Probe {
        initial_delay_seconds: Some(10),
        period_seconds: Some(10),
        failure_threshold: Some(5),
        tcp_socket: Some(TCPSocketAction {
            port: IntOrString::String(port_name.to_string()),
            ..TCPSocketAction::default()
        }),
        ..Probe::default()
    }
}

fn liveness_probe(trino: &TrinoCluster) -> Probe {
    let port_name = if trino.expose_https_port() {
        HTTPS_PORT_NAME
    } else {
        HTTP_PORT_NAME
    };

    Probe {
        initial_delay_seconds: Some(30),
        period_seconds: Some(10),
        tcp_socket: Some(TCPSocketAction {
            port: IntOrString::String(port_name.to_string()),
            ..TCPSocketAction::default()
        }),
        ..Probe::default()
    }
}

fn create_tls_volume(volume_name: &str, tls_secret_class: &str) -> Volume {
    VolumeBuilder::new(volume_name)
        .ephemeral(
            SecretOperatorVolumeSourceBuilder::new(tls_secret_class)
                .with_pod_scope()
                .with_node_scope()
                .build(),
        )
        .build()
}

fn tls_volume_mounts(
    trino: &TrinoCluster,
    pod_builder: &mut PodBuilder,
    cb_prepare: &mut ContainerBuilder,
    cb_trino: &mut ContainerBuilder,
    catalogs: &[CatalogConfig],
) -> Result<()> {
    if let Some(server_tls) = trino.get_server_tls() {
        cb_prepare.add_volume_mount("server-tls-mount", STACKABLE_MOUNT_SERVER_TLS_DIR);
        cb_trino.add_volume_mount("server-tls-mount", STACKABLE_MOUNT_SERVER_TLS_DIR);
        pod_builder.add_volume(create_tls_volume("server-tls-mount", server_tls));
    }

    cb_prepare.add_volume_mount("server-tls", STACKABLE_SERVER_TLS_DIR);
    cb_trino.add_volume_mount("server-tls", STACKABLE_SERVER_TLS_DIR);
    pod_builder.add_empty_dir_volume("server-tls", None);

    cb_prepare.add_volume_mount("client-tls", STACKABLE_CLIENT_TLS_DIR);
    cb_trino.add_volume_mount("client-tls", STACKABLE_CLIENT_TLS_DIR);
    pod_builder.add_empty_dir_volume("client-tls", None);

    if let Some(internal_tls) = trino.get_internal_tls() {
        cb_prepare.add_volume_mount("internal-tls-mount", STACKABLE_MOUNT_INTERNAL_TLS_DIR);
        cb_trino.add_volume_mount("internal-tls-mount", STACKABLE_MOUNT_INTERNAL_TLS_DIR);
        pod_builder.add_volume(create_tls_volume("internal-tls-mount", internal_tls));

        cb_prepare.add_volume_mount("internal-tls", STACKABLE_INTERNAL_TLS_DIR);
        cb_trino.add_volume_mount("internal-tls", STACKABLE_INTERNAL_TLS_DIR);
        pod_builder.add_empty_dir_volume("internal-tls", None);
    }

    // catalogs
    for catalog in catalogs {
        cb_prepare.add_volume_mounts(catalog.volume_mounts.clone());
        cb_trino.add_volume_mounts(catalog.volume_mounts.clone());
        pod_builder.add_volumes(catalog.volumes.clone());
    }

    Ok(())
}<|MERGE_RESOLUTION|>--- conflicted
+++ resolved
@@ -224,7 +224,6 @@
         source: crate::product_logging::Error,
         cm_name: String,
     },
-<<<<<<< HEAD
     #[snafu(display("failed to patch service account: {source}"))]
     ApplyServiceAccount {
         name: String,
@@ -233,10 +232,10 @@
     #[snafu(display("failed to patch role binding: {source}"))]
     ApplyRoleBinding {
         name: String,
-=======
+        source: stackable_operator::error::Error,
+    },
     #[snafu(display("failed to update status"))]
     ApplyStatus {
->>>>>>> 1047769d
         source: stackable_operator::error::Error,
     },
 }
