--- conflicted
+++ resolved
@@ -54,20 +54,19 @@
     role_utils::RoleGroupRef,
     status::condition::{compute_conditions, statefulset::StatefulSetConditionBuilder},
 };
-use stackable_trino_crd::TrinoClusterStatus;
 use stackable_trino_crd::{
     authentication,
     authentication::TrinoAuthenticationConfig,
     catalog::TrinoCatalog,
     discovery::{TrinoDiscovery, TrinoDiscoveryProtocol, TrinoPodRef},
-    Container, TrinoCluster, TrinoConfig, TrinoRole, ACCESS_CONTROL_PROPERTIES, APP_NAME,
-    CONFIG_DIR_NAME, CONFIG_PROPERTIES, DATA_DIR_NAME, DISCOVERY_URI, ENV_INTERNAL_SECRET,
-    HTTPS_PORT, HTTPS_PORT_NAME, HTTP_PORT, HTTP_PORT_NAME, JVM_CONFIG, JVM_HEAP_FACTOR,
-    LOG_COMPRESSION, LOG_FORMAT, LOG_MAX_SIZE, LOG_MAX_TOTAL_SIZE, LOG_PATH, LOG_PROPERTIES,
-    METRICS_PORT, METRICS_PORT_NAME, NODE_PROPERTIES, PASSWORD_AUTHENTICATOR_PROPERTIES,
-    PASSWORD_DB, RW_CONFIG_DIR_NAME, STACKABLE_CLIENT_TLS_DIR, STACKABLE_INTERNAL_TLS_DIR,
-    STACKABLE_MOUNT_INTERNAL_TLS_DIR, STACKABLE_MOUNT_SERVER_TLS_DIR, STACKABLE_SERVER_TLS_DIR,
-    STACKABLE_TLS_STORE_PASSWORD, USER_PASSWORD_DATA_DIR_NAME,
+    Container, TrinoCluster, TrinoClusterStatus, TrinoConfig, TrinoRole, ACCESS_CONTROL_PROPERTIES,
+    APP_NAME, CONFIG_DIR_NAME, CONFIG_PROPERTIES, DATA_DIR_NAME, DISCOVERY_URI,
+    ENV_INTERNAL_SECRET, HTTPS_PORT, HTTPS_PORT_NAME, HTTP_PORT, HTTP_PORT_NAME, JVM_CONFIG,
+    JVM_HEAP_FACTOR, LOG_COMPRESSION, LOG_FORMAT, LOG_MAX_SIZE, LOG_MAX_TOTAL_SIZE, LOG_PATH,
+    LOG_PROPERTIES, METRICS_PORT, METRICS_PORT_NAME, NODE_PROPERTIES,
+    PASSWORD_AUTHENTICATOR_PROPERTIES, PASSWORD_DB, RW_CONFIG_DIR_NAME, STACKABLE_CLIENT_TLS_DIR,
+    STACKABLE_INTERNAL_TLS_DIR, STACKABLE_MOUNT_INTERNAL_TLS_DIR, STACKABLE_MOUNT_SERVER_TLS_DIR,
+    STACKABLE_SERVER_TLS_DIR, STACKABLE_TLS_STORE_PASSWORD, USER_PASSWORD_DATA_DIR_NAME,
 };
 use std::{
     collections::{BTreeMap, HashMap},
@@ -380,23 +379,14 @@
                     rolegroup: rolegroup.clone(),
                 })?;
 
-<<<<<<< HEAD
             sts_cond_builder.add(
                 cluster_resources
-                    .add(client, &rg_stateful_set)
+                    .add(client, rg_stateful_set)
                     .await
                     .with_context(|_| ApplyRoleGroupStatefulSetSnafu {
                         rolegroup: rolegroup.clone(),
                     })?,
             );
-=======
-            cluster_resources
-                .add(client, rg_stateful_set)
-                .await
-                .with_context(|_| ApplyRoleGroupStatefulSetSnafu {
-                    rolegroup: rolegroup.clone(),
-                })?;
->>>>>>> 9880c93b
         }
     }
 
