//! Ensures that `Pod`s are configured and running for each [`TrinoCluster`]
use crate::{
    authentication::{TrinoAuthenticationConfig, TrinoAuthenticationTypes},
    authorization::opa::TrinoOpaConfig,
    catalog::{config::CatalogConfig, FromTrinoCatalogError},
    command,
    operations::{
        add_graceful_shutdown_config, graceful_shutdown_config_properties, pdb::add_pdbs,
    },
    product_logging::{get_log_properties, get_vector_toml, resolve_vector_aggregator_address},
};

use indoc::formatdoc;
use snafu::{OptionExt, ResultExt, Snafu};
use stackable_operator::{builder::SecretFormat, role_utils::GenericRoleConfig};
use stackable_operator::{
    builder::{
        resources::ResourceRequirementsBuilder, ConfigMapBuilder, ContainerBuilder,
        ObjectMetaBuilder, PodBuilder, PodSecurityContextBuilder,
        SecretOperatorVolumeSourceBuilder, VolumeBuilder,
    },
    client::Client,
    cluster_resources::{ClusterResourceApplyStrategy, ClusterResources},
    commons::{product_image_selection::ResolvedProductImage, rbac::build_rbac_resources},
    k8s_openapi::{
        api::{
            apps::v1::{StatefulSet, StatefulSetSpec},
            core::v1::{
                ConfigMap, ConfigMapVolumeSource, ContainerPort, EnvVar, EnvVarSource, Probe,
                Secret, SecretKeySelector, Service, ServicePort, ServiceSpec, TCPSocketAction,
                Volume,
            },
        },
        apimachinery::pkg::{apis::meta::v1::LabelSelector, util::intstr::IntOrString},
        DeepMerge,
    },
    kube::{
        runtime::{controller::Action, reflector::ObjectRef},
        Resource, ResourceExt,
    },
    labels::{role_group_selector_labels, role_selector_labels, ObjectLabels},
    logging::controller::ReconcilerError,
    memory::BinaryMultiple,
    memory::MemoryQuantity,
    product_config::{
        self, types::PropertyNameKind, writer::to_java_properties_string, ProductConfigManager,
    },
    product_config_utils::{
        transform_all_roles_to_config, validate_all_roles_and_groups_config,
        ValidatedRoleConfigByPropertyKind,
    },
    product_logging::{
        self,
        spec::{
            ConfigMapLogConfig, ContainerLogConfig, ContainerLogConfigChoice,
            CustomContainerLogConfig,
        },
    },
    role_utils::RoleGroupRef,
    status::condition::{
        compute_conditions, operations::ClusterOperationsConditionBuilder,
        statefulset::StatefulSetConditionBuilder,
    },
    time::Duration,
};
use stackable_trino_crd::{
    authentication::resolve_authentication_classes, JVM_SECURITY_PROPERTIES,
};
use stackable_trino_crd::{
    catalog::TrinoCatalog,
    discovery::{TrinoDiscovery, TrinoDiscoveryProtocol, TrinoPodRef},
    Container, TrinoCluster, TrinoClusterStatus, TrinoConfig, TrinoRole, ACCESS_CONTROL_PROPERTIES,
    APP_NAME, CONFIG_DIR_NAME, CONFIG_PROPERTIES, DATA_DIR_NAME, DISCOVERY_URI,
    ENV_INTERNAL_SECRET, HTTPS_PORT, HTTPS_PORT_NAME, HTTP_PORT, HTTP_PORT_NAME, JVM_CONFIG,
    JVM_HEAP_FACTOR, LOG_COMPRESSION, LOG_FORMAT, LOG_MAX_SIZE, LOG_MAX_TOTAL_SIZE, LOG_PATH,
    LOG_PROPERTIES, METRICS_PORT, METRICS_PORT_NAME, NODE_PROPERTIES, RW_CONFIG_DIR_NAME,
    STACKABLE_CLIENT_TLS_DIR, STACKABLE_INTERNAL_TLS_DIR, STACKABLE_MOUNT_INTERNAL_TLS_DIR,
    STACKABLE_MOUNT_SERVER_TLS_DIR, STACKABLE_SERVER_TLS_DIR, STACKABLE_TLS_STORE_PASSWORD,
};
use std::{
    collections::{BTreeMap, HashMap},
    fmt::Write,
    ops::Div,
    str::FromStr,
    sync::Arc,
};
use strum::{EnumDiscriminants, IntoStaticStr};

pub struct Ctx {
    pub client: stackable_operator::client::Client,
    pub product_config: ProductConfigManager,
}

pub const OPERATOR_NAME: &str = "trino.stackable.tech";
pub const CONTROLLER_NAME: &str = "trinocluster";
pub const TRINO_UID: i64 = 1000;

pub const STACKABLE_LOG_DIR: &str = "/stackable/log";
pub const STACKABLE_LOG_CONFIG_DIR: &str = "/stackable/log_config";

const LOG_FILE_COUNT: u32 = 2;
pub const MAX_TRINO_LOG_FILES_SIZE: MemoryQuantity = MemoryQuantity {
    value: 10.0,
    unit: BinaryMultiple::Mebi,
};
pub const MAX_PREPARE_LOG_FILE_SIZE: MemoryQuantity = MemoryQuantity {
    value: 1.0,
    unit: BinaryMultiple::Mebi,
};

const DOCKER_IMAGE_BASE_NAME: &str = "trino";

#[derive(Snafu, Debug, EnumDiscriminants)]
#[strum_discriminants(derive(IntoStaticStr))]
#[allow(clippy::enum_variant_names)]
pub enum Error {
    #[snafu(display("object defines no namespace"))]
    ObjectHasNoNamespace,
    #[snafu(display("object defines no {} role", role))]
    MissingTrinoRole { role: String },
    #[snafu(display("failed to create cluster resources"))]
    CreateClusterResources {
        source: stackable_operator::error::Error,
    },
    #[snafu(display("failed to delete orphaned resources"))]
    DeleteOrphanedResources {
        source: stackable_operator::error::Error,
    },
    #[snafu(display("failed to apply global Service"))]
    ApplyRoleService {
        source: stackable_operator::error::Error,
    },
    #[snafu(display("failed to apply Service for {}", rolegroup))]
    ApplyRoleGroupService {
        source: stackable_operator::error::Error,
        rolegroup: RoleGroupRef<TrinoCluster>,
    },
    #[snafu(display("failed to build ConfigMap for {}", rolegroup))]
    BuildRoleGroupConfig {
        source: stackable_operator::error::Error,
        rolegroup: RoleGroupRef<TrinoCluster>,
    },
    #[snafu(display("failed to apply ConfigMap for {}", rolegroup))]
    ApplyRoleGroupConfig {
        source: stackable_operator::error::Error,
        rolegroup: RoleGroupRef<TrinoCluster>,
    },
    #[snafu(display("failed to apply StatefulSet for {}", rolegroup))]
    ApplyRoleGroupStatefulSet {
        source: stackable_operator::error::Error,
        rolegroup: RoleGroupRef<TrinoCluster>,
    },
    #[snafu(display("failed to apply internal secret"))]
    ApplyInternalSecret {
        source: stackable_operator::error::Error,
    },
    #[snafu(display("invalid product config"))]
    InvalidProductConfig {
        source: stackable_operator::error::Error,
    },
    #[snafu(display("object is missing metadata to build owner reference"))]
    ObjectMissingMetadataForOwnerRef {
        source: stackable_operator::error::Error,
    },
    #[snafu(display("failed to transform configs"))]
    ProductConfigTransform {
        source: stackable_operator::product_config_utils::ConfigError,
    },
    #[snafu(display("failed to format runtime properties"))]
    FailedToWriteJavaProperties {
        source: stackable_operator::product_config::writer::PropertiesWriterError,
    },
    #[snafu(display("failed to parse role: {source}"))]
    FailedToParseRole { source: strum::ParseError },
    #[snafu(display("internal operator failure: {source}"))]
    InternalOperatorFailure { source: stackable_trino_crd::Error },
    #[snafu(display("no coordinator pods found for discovery"))]
    MissingCoordinatorPods,
    #[snafu(display("invalid OpaConfig"))]
    InvalidOpaConfig {
        source: stackable_operator::error::Error,
    },
    #[snafu(display("failed to resolve S3 connection"))]
    ResolveS3Connection {
        source: stackable_operator::error::Error,
    },
    #[snafu(display("failed to get associated TrinoCatalogs"))]
    GetCatalogs {
        source: stackable_operator::error::Error,
    },
    #[snafu(display("failed to parse {catalog}"))]
    ParseCatalog {
        source: FromTrinoCatalogError,
        catalog: ObjectRef<TrinoCatalog>,
    },
    #[snafu(display("invalid memory resource configuration - missing default or value in crd?"))]
    MissingMemoryResourceConfig,
    #[snafu(display("could not convert / scale memory resource config to [{unit}]"))]
    FailedToConvertMemoryResourceConfig {
        source: stackable_operator::error::Error,
        unit: String,
    },
    #[snafu(display("failed to convert java heap config to unit [{unit}]"))]
    FailedToConvertMemoryResourceConfigToJavaHeap {
        source: stackable_operator::error::Error,
        unit: String,
    },
    #[snafu(display("illegal container name: [{container_name}]"))]
    IllegalContainerName {
        source: stackable_operator::error::Error,
        container_name: String,
    },
    #[snafu(display("failed to retrieve secret for internal communications"))]
    FailedToRetrieveInternalSecret {
        source: stackable_operator::error::Error,
    },
    #[snafu(display("failed to resolve and merge config for role and role group"))]
    FailedToResolveConfig { source: stackable_trino_crd::Error },
    #[snafu(display("failed to resolve the Vector aggregator address"))]
    ResolveVectorAggregatorAddress {
        source: crate::product_logging::Error,
    },
    #[snafu(display("failed to add the logging configuration to the ConfigMap [{cm_name}]"))]
    InvalidLoggingConfig {
        source: crate::product_logging::Error,
        cm_name: String,
    },
    #[snafu(display("failed to patch service account"))]
    ApplyServiceAccount {
        source: stackable_operator::error::Error,
    },
    #[snafu(display("failed to patch role binding"))]
    ApplyRoleBinding {
        source: stackable_operator::error::Error,
    },
    #[snafu(display("failed to update status"))]
    ApplyStatus {
        source: stackable_operator::error::Error,
    },
    #[snafu(display("failed to build RBAC resources"))]
    BuildRbacResources {
        source: stackable_operator::error::Error,
    },
    #[snafu(display("Failed to retrieve AuthenticationClass"))]
    AuthenticationClassRetrieval {
        source: stackable_trino_crd::authentication::Error,
    },
    #[snafu(display("Unsupported Trino authentication"))]
    UnsupportedAuthenticationConfig {
        source: crate::authentication::Error,
    },
    #[snafu(display("Invalid Trino authentication"))]
    InvalidAuthenticationConfig {
        source: crate::authentication::Error,
    },
    #[snafu(display("failed to serialize [{JVM_SECURITY_PROPERTIES}] for {}", rolegroup))]
    JvmSecurityProperties {
        source: stackable_operator::product_config::writer::PropertiesWriterError,
        rolegroup: String,
    },
    #[snafu(display("failed to create PodDisruptionBudget"))]
    FailedToCreatePdb {
        source: crate::operations::pdb::Error,
    },
    #[snafu(display("invalid graceful shutdown"))]
    InvalidGracefulShutdown { source: crate::operations::Error },
}

type Result<T, E = Error> = std::result::Result<T, E>;

impl ReconcilerError for Error {
    fn category(&self) -> &'static str {
        ErrorDiscriminants::from(self).into()
    }
}

pub async fn reconcile_trino(trino: Arc<TrinoCluster>, ctx: Arc<Ctx>) -> Result<Action> {
    tracing::info!("Starting reconcile");

    let client = &ctx.client;

    let resolved_product_image: ResolvedProductImage = trino
        .spec
        .image
        .resolve(DOCKER_IMAGE_BASE_NAME, crate::built_info::CARGO_PKG_VERSION);

    let resolved_authentication_classes =
        resolve_authentication_classes(client, trino.get_authentication())
            .await
            .context(AuthenticationClassRetrievalSnafu)?;
    let trino_authentication_config = TrinoAuthenticationConfig::new(
        &resolved_product_image,
        TrinoAuthenticationTypes::try_from(resolved_authentication_classes)
            .context(UnsupportedAuthenticationConfigSnafu)?,
    )
    .context(InvalidAuthenticationConfigSnafu)?;

    let catalog_definitions = client
        .list_with_label_selector::<TrinoCatalog>(
            trino
                .metadata
                .namespace
                .as_deref()
                .context(ObjectHasNoNamespaceSnafu)?,
            &trino.spec.cluster_config.catalog_label_selector,
        )
        .await
        .context(GetCatalogsSnafu)?;
    let mut catalogs = vec![];
    for catalog in &catalog_definitions {
        let catalog_ref = ObjectRef::from_obj(catalog);
        let catalog_config =
            CatalogConfig::from_catalog(catalog, client)
                .await
                .context(ParseCatalogSnafu {
                    catalog: catalog_ref,
                })?;

        catalogs.push(catalog_config);
    }

    let validated_config = validated_product_config(
        &trino,
        // The Trino version is a single number like 396.
        // The product config expects semver formatted version strings.
        // That is why we just add minor and patch version 0 here.
        &format!("{}.0.0", resolved_product_image.product_version),
        &ctx.product_config,
    )?;

    let mut cluster_resources = ClusterResources::new(
        APP_NAME,
        OPERATOR_NAME,
        CONTROLLER_NAME,
        &trino.object_ref(&()),
        ClusterResourceApplyStrategy::from(&trino.spec.cluster_operation),
    )
    .context(CreateClusterResourcesSnafu)?;

    let (rbac_sa, rbac_rolebinding) = build_rbac_resources(
        trino.as_ref(),
        APP_NAME,
        cluster_resources.get_required_labels(),
    )
    .context(BuildRbacResourcesSnafu)?;

    let rbac_sa = cluster_resources
        .add(client, rbac_sa)
        .await
        .context(ApplyServiceAccountSnafu)?;

    cluster_resources
        .add(client, rbac_rolebinding)
        .await
        .context(ApplyRoleBindingSnafu)?;

    let trino_opa_config = match trino.get_opa_config() {
        Some(opa_config) => Some(
            TrinoOpaConfig::from_opa_config(client, &trino, &resolved_product_image, opa_config)
                .await
                .context(InvalidOpaConfigSnafu)?,
        ),
        None => None,
    };

    let coordinator_role_service = build_coordinator_role_service(&trino, &resolved_product_image)?;

    cluster_resources
        .add(client, coordinator_role_service)
        .await
        .context(ApplyRoleServiceSnafu)?;

    create_shared_internal_secret(&trino, client).await?;

    let vector_aggregator_address = resolve_vector_aggregator_address(&trino, client)
        .await
        .context(ResolveVectorAggregatorAddressSnafu)?;

    let mut sts_cond_builder = StatefulSetConditionBuilder::default();

    for (role, role_config) in validated_config {
        let trino_role = TrinoRole::from_str(&role).context(FailedToParseRoleSnafu)?;
        for (role_group, config) in role_config {
            let rolegroup = trino_role.rolegroup_ref(&trino, role_group);

            let merged_config = trino
                .merged_config(&trino_role, &rolegroup, &catalog_definitions)
                .context(FailedToResolveConfigSnafu)?;

            let rg_service = build_rolegroup_service(&trino, &resolved_product_image, &rolegroup)?;
            let rg_configmap = build_rolegroup_config_map(
                &trino,
                &resolved_product_image,
                &trino_role,
                &rolegroup,
                &config,
                &merged_config,
                &trino_authentication_config,
                &trino_opa_config,
                vector_aggregator_address.as_deref(),
            )?;
            let rg_catalog_configmap = build_rolegroup_catalog_config_map(
                &trino,
                &resolved_product_image,
                &rolegroup,
                &catalogs,
            )?;
            let rg_stateful_set = build_rolegroup_statefulset(
                &trino,
                &trino_role,
                &resolved_product_image,
                &rolegroup,
                &config,
                &merged_config,
                &trino_authentication_config,
                &catalogs,
                &rbac_sa.name_any(),
            )?;

            cluster_resources
                .add(client, rg_service)
                .await
                .with_context(|_| ApplyRoleGroupServiceSnafu {
                    rolegroup: rolegroup.clone(),
                })?;

            cluster_resources
                .add(client, rg_configmap)
                .await
                .with_context(|_| ApplyRoleGroupConfigSnafu {
                    rolegroup: rolegroup.clone(),
                })?;

            cluster_resources
                .add(client, rg_catalog_configmap)
                .await
                .with_context(|_| ApplyRoleGroupConfigSnafu {
                    rolegroup: rolegroup.clone(),
                })?;

            sts_cond_builder.add(
                cluster_resources
                    .add(client, rg_stateful_set)
                    .await
                    .with_context(|_| ApplyRoleGroupStatefulSetSnafu {
                        rolegroup: rolegroup.clone(),
                    })?,
            );
        }

        let role_config = trino.role_config(&trino_role);
        if let Some(GenericRoleConfig {
            pod_disruption_budget: pdb,
        }) = role_config
        {
            add_pdbs(pdb, &trino, &trino_role, client, &mut cluster_resources)
                .await
                .context(FailedToCreatePdbSnafu)?;
        }
    }

    let cluster_operation_cond_builder =
        ClusterOperationsConditionBuilder::new(&trino.spec.cluster_operation);

    let status = TrinoClusterStatus {
        conditions: compute_conditions(
            trino.as_ref(),
            &[&sts_cond_builder, &cluster_operation_cond_builder],
        ),
    };

    cluster_resources
        .delete_orphaned_resources(client)
        .await
        .context(DeleteOrphanedResourcesSnafu)?;
    client
        .apply_patch_status(OPERATOR_NAME, &*trino, &status)
        .await
        .context(ApplyStatusSnafu)?;

    Ok(Action::await_change())
}

/// The coordinator-role service is the primary endpoint that should be used by clients that do not
/// perform internal load balancing, including targets outside of the cluster.
pub fn build_coordinator_role_service(
    trino: &TrinoCluster,
    resolved_product_image: &ResolvedProductImage,
) -> Result<Service> {
    let role = TrinoRole::Coordinator;
    let role_name = role.to_string();
    let role_svc_name = trino
        .role_service_name(&role)
        .context(InternalOperatorFailureSnafu)?;
    Ok(Service {
        metadata: ObjectMetaBuilder::new()
            .name_and_namespace(trino)
            .name(&role_svc_name)
            .ownerreference_from_resource(trino, None, Some(true))
            .context(ObjectMissingMetadataForOwnerRefSnafu)?
            .with_recommended_labels(build_recommended_labels(
                trino,
                &resolved_product_image.app_version_label,
                &role_name,
                "global",
            ))
            .build(),
        spec: Some(ServiceSpec {
            ports: Some(service_ports(trino)),
            selector: Some(role_selector_labels(trino, APP_NAME, &role_name)),
            type_: Some(trino.spec.cluster_config.listener_class.k8s_service_type()),
            ..ServiceSpec::default()
        }),
        status: None,
    })
}

/// The rolegroup [`ConfigMap`] configures the rolegroup based on the configuration given by the administrator
#[allow(clippy::too_many_arguments)]
fn build_rolegroup_config_map(
    trino: &TrinoCluster,
    resolved_product_image: &ResolvedProductImage,
    role: &TrinoRole,
    rolegroup_ref: &RoleGroupRef<TrinoCluster>,
    config: &HashMap<PropertyNameKind, BTreeMap<String, String>>,
    merged_config: &TrinoConfig,
    trino_authentication_config: &TrinoAuthenticationConfig,
    trino_opa_config: &Option<TrinoOpaConfig>,
    vector_aggregator_address: Option<&str>,
) -> Result<ConfigMap> {
    let mut cm_conf_data = BTreeMap::new();

    let memory_unit = BinaryMultiple::Mebi;
    let heap_size = MemoryQuantity::try_from(
        merged_config
            .resources
            .memory
            .limit
            .as_ref()
            .context(MissingMemoryResourceConfigSnafu)?,
    )
    .context(FailedToConvertMemoryResourceConfigSnafu {
        unit: memory_unit.to_java_memory_unit(),
    })?
    .scale_to(memory_unit)
        * JVM_HEAP_FACTOR;

    // TODO: create via product config?
    // from https://trino.io/docs/current/installation/deployment.html#jvm-config
    let mut jvm_config = formatdoc!(
        "-server
        -Xms{heap}
        -Xmx{heap}
        -XX:-UseBiasedLocking
        -XX:+UseG1GC
        -XX:G1HeapRegionSize=32M
        -XX:+ExplicitGCInvokesConcurrent
        -XX:+ExitOnOutOfMemoryError
        -XX:+HeapDumpOnOutOfMemoryError
        -XX:-OmitStackTraceInFastThrow
        -XX:ReservedCodeCacheSize=512M
        -XX:PerMethodRecompilationCutoff=10000
        -XX:PerBytecodeRecompilationCutoff=10000
        -Djdk.attach.allowAttachSelf=true
        -Djdk.nio.maxCachedBufferSize=2000000
        -Djavax.net.ssl.trustStore={STACKABLE_CLIENT_TLS_DIR}/truststore.p12
        -Djavax.net.ssl.trustStorePassword={STACKABLE_TLS_STORE_PASSWORD}
        -Djavax.net.ssl.trustStoreType=pkcs12
        -Djava.security.properties={RW_CONFIG_DIR_NAME}/{JVM_SECURITY_PROPERTIES}
        ",
        heap = heap_size.format_for_java().context(
            FailedToConvertMemoryResourceConfigToJavaHeapSnafu {
                unit: memory_unit.to_java_memory_unit(),
            }
        )?
    );

    // TODO: we support only one coordinator for now
    let coordinator_ref: TrinoPodRef = trino
        .coordinator_pods()
        .context(InternalOperatorFailureSnafu)?
        .next()
        .context(MissingCoordinatorPodsSnafu)?;

    // Add additional config files fore authentication
    cm_conf_data.extend(trino_authentication_config.config_files(role));

    for (property_name_kind, config) in config {
        // We used this temporary map to add all dynamically resolved (e.g. discovery config maps)
        // properties. This will be extended with the merged role group properties (transformed_config)
        // to respect all possible override settings.
        let mut dynamic_resolved_config = BTreeMap::<String, Option<String>>::new();

        let transformed_config: BTreeMap<String, Option<String>> = config
            .iter()
            .map(|(k, v)| (k.clone(), Some(v.clone())))
            .collect();

        match property_name_kind {
            PropertyNameKind::File(file_name) if file_name == CONFIG_PROPERTIES => {
                // Add authentication properties (only required for the Coordinator)
                dynamic_resolved_config.extend(
                    trino_authentication_config
                        .config_properties(role)
                        .into_iter()
                        .map(|(k, v)| (k, Some(v)))
                        .collect::<BTreeMap<String, Option<String>>>(),
                );

                let protocol = if trino.get_internal_tls().is_some() {
                    TrinoDiscoveryProtocol::Https
                } else {
                    TrinoDiscoveryProtocol::Http
                };

                let discovery = TrinoDiscovery::new(&coordinator_ref, protocol);
                dynamic_resolved_config
                    .insert(DISCOVERY_URI.to_string(), Some(discovery.discovery_uri()));

                dynamic_resolved_config.extend(graceful_shutdown_config_properties(trino, role));

                // The log format used by Trino
                dynamic_resolved_config.insert(LOG_FORMAT.to_string(), Some("json".to_string()));
                // The path to the log file used by Trino
                dynamic_resolved_config.insert(
                    LOG_PATH.to_string(),
                    Some(format!(
                        "{STACKABLE_LOG_DIR}/{container}/server.airlift.json",
                        container = Container::Trino
                    )),
                );
                // We do not compress. This will result in LOG_MAX_TOTAL_SIZE / LOG_MAX_SIZE files.
                dynamic_resolved_config
                    .insert(LOG_COMPRESSION.to_string(), Some("none".to_string()));
                // The size of one log file
                dynamic_resolved_config.insert(
                    LOG_MAX_SIZE.to_string(),
                    Some(format!(
                        // Trino uses the unit "MB" for MiB.
                        "{}MB",
                        MAX_TRINO_LOG_FILES_SIZE
                            .scale_to(BinaryMultiple::Mebi)
                            .div(LOG_FILE_COUNT as f32)
                            .ceil()
                            .value,
                    )),
                );
                // The maximum size of all logfiles combined
                dynamic_resolved_config.insert(
                    LOG_MAX_TOTAL_SIZE.to_string(),
                    Some(format!(
                        // Trino uses the unit "MB" for MiB.
                        "{}MB",
                        MAX_TRINO_LOG_FILES_SIZE
                            .scale_to(BinaryMultiple::Mebi)
                            .ceil()
                            .value,
                    )),
                );

                // Add static properties and overrides
                dynamic_resolved_config.extend(transformed_config);

                let config_properties = product_config::writer::to_java_properties_string(
                    dynamic_resolved_config.iter(),
                )
                .context(FailedToWriteJavaPropertiesSnafu)?;

                cm_conf_data.insert(file_name.to_string(), config_properties);
            }

            PropertyNameKind::File(file_name) if file_name == NODE_PROPERTIES => {
                // Add static properties and overrides
                dynamic_resolved_config.extend(transformed_config);

                let node_properties = product_config::writer::to_java_properties_string(
                    dynamic_resolved_config.iter(),
                )
                .context(FailedToWriteJavaPropertiesSnafu)?;

                cm_conf_data.insert(file_name.to_string(), node_properties);
            }
            PropertyNameKind::File(file_name) if file_name == LOG_PROPERTIES => {
                // No overrides required here, all settings can be set via logging options
                if let Some(log_properties) = get_log_properties(&merged_config.logging) {
                    cm_conf_data.insert(file_name.to_string(), log_properties);
                }

                if let Some(vector_toml) = get_vector_toml(
                    rolegroup_ref,
                    vector_aggregator_address,
                    &merged_config.logging,
                )
                .context(InvalidLoggingConfigSnafu {
                    cm_name: rolegroup_ref.object_name(),
                })? {
                    cm_conf_data.insert(
                        product_logging::framework::VECTOR_CONFIG_FILE.to_string(),
                        vector_toml,
                    );
                }
            }
            PropertyNameKind::File(file_name) if file_name == JVM_CONFIG => {
                let _ = writeln!(jvm_config, "-javaagent:/stackable/jmx/jmx_prometheus_javaagent.jar={}:/stackable/jmx/config.yaml", METRICS_PORT);
            }
            _ => {}
        }
    }

<<<<<<< HEAD
    let access_control_properties = match opa_connect_string {
        Some(opa_connect_string) => BTreeMap::from([
            (
                "access-control.name".to_string(),
                Some("tech.stackable.trino.opa.OpaAuthorizer".to_string()),
            ),
            (
                "opa.policy.uri".to_string(),
                Some(opa_connect_string.to_string()),
            ),
        ]),
        // The default access control with the name "default" allows everything but
        // impersonation and graceful shutdown. As we need the user "admin" to have the permissions
        // to gracefully shut down workers we default to the use of "allow-all".
        //
        // Not using OPA is meant as a testing environment anyway, as there is no authorization at all,
        // so this elevation of privileges is acceptable compared for the need for graceful shutdown.
        //
        // If this however imposes a problem we could
        // a.) let the user use OPA
        // b.) or write a custom Trino Authorizer that behaves the same way the "default" one does,
        //     with the difference, that the user "admin" is allowed to trigger a graceful shutdown.
        None => BTreeMap::from([(
            "access-control.name".to_string(),
            Some("allow-all".to_string()),
        )]),
    };
=======
    if let Some(trino_opa_config) = trino_opa_config {
        let config = trino_opa_config.as_config();
        let config_properties = product_config::writer::to_java_properties_string(config.iter())
            .context(FailedToWriteJavaPropertiesSnafu)?;
>>>>>>> 8e09b2a1

    let config_properties =
        product_config::writer::to_java_properties_string(access_control_properties.iter())
            .context(FailedToWriteJavaPropertiesSnafu)?;

    cm_conf_data.insert(ACCESS_CONTROL_PROPERTIES.to_string(), config_properties);
    cm_conf_data.insert(JVM_CONFIG.to_string(), jvm_config.to_string());

    let jvm_sec_props: BTreeMap<String, Option<String>> = config
        .get(&PropertyNameKind::File(JVM_SECURITY_PROPERTIES.to_string()))
        .cloned()
        .unwrap_or_default()
        .into_iter()
        .map(|(k, v)| (k, Some(v)))
        .collect();

    cm_conf_data.insert(
        JVM_SECURITY_PROPERTIES.to_string(),
        to_java_properties_string(jvm_sec_props.iter()).with_context(|_| {
            JvmSecurityPropertiesSnafu {
                rolegroup: rolegroup_ref.role_group.clone(),
            }
        })?,
    );

    ConfigMapBuilder::new()
        .metadata(
            ObjectMetaBuilder::new()
                .name_and_namespace(trino)
                .name(rolegroup_ref.object_name())
                .ownerreference_from_resource(trino, None, Some(true))
                .context(ObjectMissingMetadataForOwnerRefSnafu)?
                .with_recommended_labels(build_recommended_labels(
                    trino,
                    &resolved_product_image.app_version_label,
                    &rolegroup_ref.role,
                    &rolegroup_ref.role_group,
                ))
                .build(),
        )
        .data(cm_conf_data)
        .build()
        .with_context(|_| BuildRoleGroupConfigSnafu {
            rolegroup: rolegroup_ref.clone(),
        })
}

/// The rolegroup catalog [`ConfigMap`] configures the rolegroup catalog based on the configuration
/// given by the administrator
fn build_rolegroup_catalog_config_map(
    trino: &TrinoCluster,
    resolved_product_image: &ResolvedProductImage,
    rolegroup_ref: &RoleGroupRef<TrinoCluster>,
    catalogs: &[CatalogConfig],
) -> Result<ConfigMap> {
    ConfigMapBuilder::new()
        .metadata(
            ObjectMetaBuilder::new()
                .name_and_namespace(trino)
                .name(format!("{}-catalog", rolegroup_ref.object_name()))
                .ownerreference_from_resource(trino, None, Some(true))
                .context(ObjectMissingMetadataForOwnerRefSnafu)?
                .with_recommended_labels(build_recommended_labels(
                    trino,
                    &resolved_product_image.app_version_label,
                    &rolegroup_ref.role,
                    &rolegroup_ref.role_group,
                ))
                .build(),
        )
        .data(
            catalogs
                .iter()
                .map(|catalog| {
                    let catalog_props = catalog
                        .properties
                        .iter()
                        .map(|(k, v)| (k.to_string(), Some(v.to_string())))
                        .collect::<Vec<_>>();
                    Ok((
                        format!("{}.properties", catalog.name),
                        product_config::writer::to_java_properties_string(
                            catalog_props.iter().map(|(k, v)| (k, v)),
                        )
                        .context(FailedToWriteJavaPropertiesSnafu)?,
                    ))
                })
                .collect::<Result<_>>()?,
        )
        .build()
        .with_context(|_| BuildRoleGroupConfigSnafu {
            rolegroup: rolegroup_ref.clone(),
        })
}

/// The rolegroup [`StatefulSet`] runs the rolegroup, as configured by the administrator.
///
/// The [`Pod`](`stackable_operator::k8s_openapi::api::core::v1::Pod`)s are accessible through the
/// corresponding [`Service`] (from [`build_rolegroup_service`]).
#[allow(clippy::too_many_arguments)]
fn build_rolegroup_statefulset(
    trino: &TrinoCluster,
    trino_role: &TrinoRole,
    resolved_product_image: &ResolvedProductImage,
    rolegroup_ref: &RoleGroupRef<TrinoCluster>,
    config: &HashMap<PropertyNameKind, BTreeMap<String, String>>,
    merged_config: &TrinoConfig,
    trino_authentication_config: &TrinoAuthenticationConfig,
    catalogs: &[CatalogConfig],
    sa_name: &str,
) -> Result<StatefulSet> {
    let role = trino
        .role(trino_role)
        .context(InternalOperatorFailureSnafu)?;
    let rolegroup = trino
        .rolegroup(rolegroup_ref)
        .context(InternalOperatorFailureSnafu)?;

    let mut pod_builder = PodBuilder::new();

    let prepare_container_name = Container::Prepare.to_string();
    let mut cb_prepare = ContainerBuilder::new(&prepare_container_name).with_context(|_| {
        IllegalContainerNameSnafu {
            container_name: prepare_container_name.clone(),
        }
    })?;

    let trino_container_name = Container::Trino.to_string();
    let mut cb_trino = ContainerBuilder::new(&trino_container_name).with_context(|_| {
        IllegalContainerNameSnafu {
            container_name: trino_container_name.clone(),
        }
    })?;

    let mut env = config
        .get(&PropertyNameKind::Env)
        .iter()
        .flat_map(|env_vars| env_vars.iter())
        .map(|(k, v)| EnvVar {
            name: k.clone(),
            value: Some(v.clone()),
            ..EnvVar::default()
        })
        .collect::<Vec<_>>();

    let secret_name = build_shared_internal_secret_name(trino);
    env.push(env_var_from_secret(&secret_name, None, ENV_INTERNAL_SECRET));

    trino_authentication_config.add_authentication_pod_and_volume_config(
        trino_role,
        &mut pod_builder,
        &mut cb_prepare,
        &mut cb_trino,
    );
    add_graceful_shutdown_config(trino, trino_role, &mut pod_builder, &mut cb_trino)
        .context(InvalidGracefulShutdownSnafu)?;

    // Add the needed stuff for catalogs
    env.extend(
        catalogs
            .iter()
            .flat_map(|catalog| &catalog.env_bindings)
            .cloned(),
    );

    // add volume mounts depending on the client tls, internal tls, catalogs and authentication
    tls_volume_mounts(
        trino,
        &mut pod_builder,
        &mut cb_prepare,
        &mut cb_trino,
        catalogs,
    )?;

    let mut prepare_args = vec![];
    if let Some(ContainerLogConfig {
        choice: Some(ContainerLogConfigChoice::Automatic(log_config)),
    }) = merged_config.logging.containers.get(&Container::Prepare)
    {
        prepare_args.push(product_logging::framework::capture_shell_output(
            STACKABLE_LOG_DIR,
            &prepare_container_name,
            log_config,
        ));
    }

    prepare_args.extend(command::container_prepare_args(
        trino,
        catalogs,
        merged_config,
    ));

    let container_prepare = cb_prepare
        .image_from_product_image(resolved_product_image)
        .command(vec![
            "/bin/bash".to_string(),
            "-x".to_string(),
            "-euo".to_string(),
            "pipefail".to_string(),
            "-c".to_string(),
        ])
        .args(vec![prepare_args.join("\n")])
        .add_volume_mount("data", DATA_DIR_NAME)
        .add_volume_mount("rwconfig", RW_CONFIG_DIR_NAME)
        .add_volume_mount("log-config", STACKABLE_LOG_CONFIG_DIR)
        .add_volume_mount("log", STACKABLE_LOG_DIR)
        .resources(
            ResourceRequirementsBuilder::new()
                .with_cpu_request("500m")
                .with_cpu_limit("2000m")
                .with_memory_request("4Gi")
                .with_memory_limit("4Gi")
                .build(),
        )
        .build();

    let container_trino = cb_trino
        .image_from_product_image(resolved_product_image)
        .command(vec![
            "/bin/bash".to_string(),
            "-x".to_string(),
            "-euo".to_string(),
            "pipefail".to_string(),
            "-c".to_string(),
        ])
        .args(vec![command::container_trino_args(
            trino_authentication_config,
            catalogs,
        )
        .join("\n")])
        .add_env_vars(env)
        .add_volume_mount("data", DATA_DIR_NAME)
        .add_volume_mount("config", CONFIG_DIR_NAME)
        .add_volume_mount("rwconfig", RW_CONFIG_DIR_NAME)
        .add_volume_mount("catalog", format!("{}/catalog", CONFIG_DIR_NAME))
        .add_volume_mount("log", STACKABLE_LOG_DIR)
        .add_container_ports(container_ports(trino))
        .resources(merged_config.resources.clone().into())
        .readiness_probe(readiness_probe(trino))
        .liveness_probe(liveness_probe(trino))
        .build();

    // add trino container first to better default into that container (e.g. instead of vector)
    pod_builder.add_container(container_trino);

    // add password-update container if required
    trino_authentication_config.add_authentication_containers(trino_role, &mut pod_builder);

    if let Some(ContainerLogConfig {
        choice:
            Some(ContainerLogConfigChoice::Custom(CustomContainerLogConfig {
                custom: ConfigMapLogConfig { config_map },
            })),
    }) = merged_config.logging.containers.get(&Container::Trino)
    {
        pod_builder.add_volume(Volume {
            name: "log-config".to_string(),
            config_map: Some(ConfigMapVolumeSource {
                name: Some(config_map.into()),
                ..ConfigMapVolumeSource::default()
            }),
            ..Volume::default()
        });
    } else {
        pod_builder.add_volume(Volume {
            name: "log-config".to_string(),
            config_map: Some(ConfigMapVolumeSource {
                name: Some(rolegroup_ref.object_name()),
                ..ConfigMapVolumeSource::default()
            }),
            ..Volume::default()
        });
    }

    if merged_config.logging.enable_vector_agent {
        pod_builder.add_container(product_logging::framework::vector_container(
            resolved_product_image,
            "config",
            "log",
            merged_config.logging.containers.get(&Container::Vector),
            ResourceRequirementsBuilder::new()
                .with_cpu_request("250m")
                .with_cpu_limit("500m")
                .with_memory_request("128Mi")
                .with_memory_limit("128Mi")
                .build(),
        ));
    }

    pod_builder
        .metadata_builder(|m| {
            m.with_recommended_labels(build_recommended_labels(
                trino,
                &resolved_product_image.app_version_label,
                &rolegroup_ref.role,
                &rolegroup_ref.role_group,
            ));
            // This is actually used by some kuttl tests (as they don't specify the container explicitly)
            m.with_annotation("kubectl.kubernetes.io/default-container", "trino")
        })
        .image_pull_secrets_from_product_image(resolved_product_image)
        .affinity(&merged_config.affinity)
        .add_init_container(container_prepare)
        .add_volume(Volume {
            name: "config".to_string(),
            config_map: Some(ConfigMapVolumeSource {
                name: Some(rolegroup_ref.object_name()),
                ..ConfigMapVolumeSource::default()
            }),
            ..Volume::default()
        })
        .add_empty_dir_volume("rwconfig", None)
        .add_volume(Volume {
            name: "catalog".to_string(),
            config_map: Some(ConfigMapVolumeSource {
                name: Some(format!("{}-catalog", rolegroup_ref.object_name())),
                ..ConfigMapVolumeSource::default()
            }),
            ..Volume::default()
        })
        .add_empty_dir_volume(
            "log",
            Some(product_logging::framework::calculate_log_volume_size_limit(
                &[MAX_TRINO_LOG_FILES_SIZE, MAX_PREPARE_LOG_FILE_SIZE],
            )),
        )
        .service_account_name(sa_name)
        .security_context(
            PodSecurityContextBuilder::new()
                .run_as_user(TRINO_UID)
                .run_as_group(0)
                .fs_group(1000)
                .build(),
        );

    let mut pod_template = pod_builder.build_template();
    pod_template.merge_from(role.config.pod_overrides.clone());
    pod_template.merge_from(rolegroup.config.pod_overrides.clone());

    Ok(StatefulSet {
        metadata: ObjectMetaBuilder::new()
            .name_and_namespace(trino)
            .name(&rolegroup_ref.object_name())
            .ownerreference_from_resource(trino, None, Some(true))
            .context(ObjectMissingMetadataForOwnerRefSnafu)?
            .with_recommended_labels(build_recommended_labels(
                trino,
                &resolved_product_image.app_version_label,
                &rolegroup_ref.role,
                &rolegroup_ref.role_group,
            ))
            .build(),
        spec: Some(StatefulSetSpec {
            pod_management_policy: Some("Parallel".to_string()),
            replicas: rolegroup.replicas.map(i32::from),
            selector: LabelSelector {
                match_labels: Some(role_group_selector_labels(
                    trino,
                    APP_NAME,
                    &rolegroup_ref.role,
                    &rolegroup_ref.role_group,
                )),
                ..LabelSelector::default()
            },
            service_name: rolegroup_ref.object_name(),
            template: pod_template,
            volume_claim_templates: Some(vec![merged_config
                .resources
                .storage
                .data
                .build_pvc("data", Some(vec!["ReadWriteOnce"]))]),
            ..StatefulSetSpec::default()
        }),
        status: None,
    })
}

/// The rolegroup [`Service`] is a headless service that allows direct access to the instances of a certain rolegroup
///
/// This is mostly useful for internal communication between peers, or for clients that perform client-side load balancing.
fn build_rolegroup_service(
    trino: &TrinoCluster,
    resolved_product_image: &ResolvedProductImage,
    rolegroup_ref: &RoleGroupRef<TrinoCluster>,
) -> Result<Service> {
    Ok(Service {
        metadata: ObjectMetaBuilder::new()
            .name_and_namespace(trino)
            .name(&rolegroup_ref.object_name())
            .ownerreference_from_resource(trino, None, Some(true))
            .context(ObjectMissingMetadataForOwnerRefSnafu)?
            .with_recommended_labels(build_recommended_labels(
                trino,
                &resolved_product_image.app_version_label,
                &rolegroup_ref.role,
                &rolegroup_ref.role_group,
            ))
            .with_label("prometheus.io/scrape", "true")
            .build(),
        spec: Some(ServiceSpec {
            // Internal communication does not need to be exposed
            type_: Some("ClusterIP".to_string()),
            cluster_ip: Some("None".to_string()),
            ports: Some(service_ports(trino)),
            selector: Some(role_group_selector_labels(
                trino,
                APP_NAME,
                &rolegroup_ref.role,
                &rolegroup_ref.role_group,
            )),
            publish_not_ready_addresses: Some(true),
            ..ServiceSpec::default()
        }),
        status: None,
    })
}

pub fn error_policy(_obj: Arc<TrinoCluster>, _error: &Error, _ctx: Arc<Ctx>) -> Action {
    Action::requeue(*Duration::from_secs(5))
}

/// Give a secret name and an optional key in the secret to use.
/// The value from the key will be set into the given env var name.
/// If not secret key is given, the env var name will be used as the secret key.
fn env_var_from_secret(secret_name: &str, secret_key: Option<&str>, env_var: &str) -> EnvVar {
    EnvVar {
        name: env_var.to_string(),
        value_from: Some(EnvVarSource {
            secret_key_ref: Some(SecretKeySelector {
                optional: Some(false),
                name: Some(secret_name.to_string()),
                key: secret_key.unwrap_or(env_var).to_string(),
            }),
            ..EnvVarSource::default()
        }),
        ..EnvVar::default()
    }
}

/// Defines all required roles and their required configuration.
///
/// The roles and their configs are then validated and complemented by the product config.
///
/// # Arguments
/// * `resource`        - The TrinoCluster containing the role definitions.
/// * `version`         - The TrinoCluster version.
/// * `product_config`  - The product config to validate and complement the user config.
///
fn validated_product_config(
    trino: &TrinoCluster,
    version: &str,
    product_config: &ProductConfigManager,
) -> Result<ValidatedRoleConfigByPropertyKind, Error> {
    let mut roles = HashMap::new();

    let config_files = vec![
        PropertyNameKind::File(CONFIG_PROPERTIES.to_string()),
        PropertyNameKind::File(NODE_PROPERTIES.to_string()),
        PropertyNameKind::File(JVM_CONFIG.to_string()),
        PropertyNameKind::File(LOG_PROPERTIES.to_string()),
        PropertyNameKind::File(JVM_SECURITY_PROPERTIES.to_string()),
    ];

    roles.insert(
        TrinoRole::Coordinator.to_string(),
        (
            config_files.clone(),
            trino
                .spec
                .coordinators
                .clone()
                .with_context(|| MissingTrinoRoleSnafu {
                    role: TrinoRole::Coordinator.to_string(),
                })?,
        ),
    );

    roles.insert(
        TrinoRole::Worker.to_string(),
        (
            config_files,
            trino
                .spec
                .workers
                .clone()
                .with_context(|| MissingTrinoRoleSnafu {
                    role: TrinoRole::Worker.to_string(),
                })?,
        ),
    );

    let role_config =
        transform_all_roles_to_config(trino, roles).context(ProductConfigTransformSnafu)?;

    validate_all_roles_and_groups_config(version, &role_config, product_config, false, false)
        .context(InvalidProductConfigSnafu)
}

fn build_recommended_labels<'a>(
    owner: &'a TrinoCluster,
    app_version: &'a str,
    role: &'a str,
    role_group: &'a str,
) -> ObjectLabels<'a, TrinoCluster> {
    ObjectLabels {
        owner,
        app_name: APP_NAME,
        app_version,
        operator_name: OPERATOR_NAME,
        controller_name: CONTROLLER_NAME,
        role,
        role_group,
    }
}

async fn create_shared_internal_secret(trino: &TrinoCluster, client: &Client) -> Result<()> {
    let secret = build_shared_internal_secret(trino)?;
    if client
        .get_opt::<Secret>(
            &secret.name_any(),
            secret
                .namespace()
                .as_deref()
                .context(ObjectHasNoNamespaceSnafu)?,
        )
        .await
        .context(FailedToRetrieveInternalSecretSnafu)?
        .is_none()
    {
        client
            .apply_patch(CONTROLLER_NAME, &secret, &secret)
            .await
            .context(ApplyInternalSecretSnafu)?;
    }

    Ok(())
}

fn build_shared_internal_secret(trino: &TrinoCluster) -> Result<Secret> {
    let mut internal_secret = BTreeMap::new();
    internal_secret.insert(ENV_INTERNAL_SECRET.to_string(), get_random_base64());

    Ok(Secret {
        immutable: Some(true),
        metadata: ObjectMetaBuilder::new()
            .name(build_shared_internal_secret_name(trino))
            .namespace_opt(trino.namespace())
            .ownerreference_from_resource(trino, None, Some(true))
            .context(ObjectMissingMetadataForOwnerRefSnafu)?
            .build(),
        string_data: Some(internal_secret),
        ..Secret::default()
    })
}

fn build_shared_internal_secret_name(trino: &TrinoCluster) -> String {
    format!("{}-internal-secret", trino.name_any())
}

fn get_random_base64() -> String {
    let mut buf = [0; 512];
    openssl::rand::rand_bytes(&mut buf).unwrap();
    openssl::base64::encode_block(&buf)
}

fn service_ports(trino: &TrinoCluster) -> Vec<ServicePort> {
    let mut ports = vec![ServicePort {
        name: Some(METRICS_PORT_NAME.to_string()),
        port: METRICS_PORT.into(),
        protocol: Some("TCP".to_string()),
        ..ServicePort::default()
    }];

    if trino.expose_http_port() {
        ports.push(ServicePort {
            name: Some(HTTP_PORT_NAME.to_string()),
            port: HTTP_PORT.into(),
            protocol: Some("TCP".to_string()),
            ..ServicePort::default()
        });
    }

    if trino.expose_https_port() {
        ports.push(ServicePort {
            name: Some(HTTPS_PORT_NAME.to_string()),
            port: HTTPS_PORT.into(),
            protocol: Some("TCP".to_string()),
            ..ServicePort::default()
        });
    }

    ports
}

fn container_ports(trino: &TrinoCluster) -> Vec<ContainerPort> {
    let mut ports = vec![ContainerPort {
        name: Some(METRICS_PORT_NAME.to_string()),
        container_port: METRICS_PORT.into(),
        protocol: Some("TCP".to_string()),
        ..ContainerPort::default()
    }];

    if trino.expose_http_port() {
        ports.push(ContainerPort {
            name: Some(HTTP_PORT_NAME.to_string()),
            container_port: HTTP_PORT.into(),
            protocol: Some("TCP".to_string()),
            ..ContainerPort::default()
        })
    }

    if trino.expose_https_port() {
        ports.push(ContainerPort {
            name: Some(HTTPS_PORT_NAME.to_string()),
            container_port: HTTPS_PORT.into(),
            protocol: Some("TCP".to_string()),
            ..ContainerPort::default()
        });
    }

    ports
}

fn readiness_probe(trino: &TrinoCluster) -> Probe {
    let port_name = if trino.expose_https_port() {
        HTTPS_PORT_NAME
    } else {
        HTTP_PORT_NAME
    };

    Probe {
        initial_delay_seconds: Some(10),
        period_seconds: Some(10),
        failure_threshold: Some(5),
        tcp_socket: Some(TCPSocketAction {
            port: IntOrString::String(port_name.to_string()),
            ..TCPSocketAction::default()
        }),
        ..Probe::default()
    }
}

fn liveness_probe(trino: &TrinoCluster) -> Probe {
    let port_name = if trino.expose_https_port() {
        HTTPS_PORT_NAME
    } else {
        HTTP_PORT_NAME
    };

    Probe {
        initial_delay_seconds: Some(30),
        period_seconds: Some(10),
        tcp_socket: Some(TCPSocketAction {
            port: IntOrString::String(port_name.to_string()),
            ..TCPSocketAction::default()
        }),
        ..Probe::default()
    }
}

fn create_tls_volume(volume_name: &str, tls_secret_class: &str) -> Volume {
    VolumeBuilder::new(volume_name)
        .ephemeral(
            SecretOperatorVolumeSourceBuilder::new(tls_secret_class)
                .with_pod_scope()
                .with_node_scope()
                .with_format(SecretFormat::TlsPkcs12)
                .build(),
        )
        .build()
}

fn tls_volume_mounts(
    trino: &TrinoCluster,
    pod_builder: &mut PodBuilder,
    cb_prepare: &mut ContainerBuilder,
    cb_trino: &mut ContainerBuilder,
    catalogs: &[CatalogConfig],
) -> Result<()> {
    if let Some(server_tls) = trino.get_server_tls() {
        cb_prepare.add_volume_mount("server-tls-mount", STACKABLE_MOUNT_SERVER_TLS_DIR);
        cb_trino.add_volume_mount("server-tls-mount", STACKABLE_MOUNT_SERVER_TLS_DIR);
        pod_builder.add_volume(create_tls_volume("server-tls-mount", server_tls));
    }

    cb_prepare.add_volume_mount("server-tls", STACKABLE_SERVER_TLS_DIR);
    cb_trino.add_volume_mount("server-tls", STACKABLE_SERVER_TLS_DIR);
    pod_builder.add_empty_dir_volume("server-tls", None);

    cb_prepare.add_volume_mount("client-tls", STACKABLE_CLIENT_TLS_DIR);
    cb_trino.add_volume_mount("client-tls", STACKABLE_CLIENT_TLS_DIR);
    pod_builder.add_empty_dir_volume("client-tls", None);

    if let Some(internal_tls) = trino.get_internal_tls() {
        cb_prepare.add_volume_mount("internal-tls-mount", STACKABLE_MOUNT_INTERNAL_TLS_DIR);
        cb_trino.add_volume_mount("internal-tls-mount", STACKABLE_MOUNT_INTERNAL_TLS_DIR);
        pod_builder.add_volume(create_tls_volume("internal-tls-mount", internal_tls));

        cb_prepare.add_volume_mount("internal-tls", STACKABLE_INTERNAL_TLS_DIR);
        cb_trino.add_volume_mount("internal-tls", STACKABLE_INTERNAL_TLS_DIR);
        pod_builder.add_empty_dir_volume("internal-tls", None);
    }

    // catalogs
    for catalog in catalogs {
        cb_prepare.add_volume_mounts(catalog.volume_mounts.clone());
        cb_trino.add_volume_mounts(catalog.volume_mounts.clone());
        pod_builder.add_volumes(catalog.volumes.clone());
    }

    Ok(())
}<|MERGE_RESOLUTION|>--- conflicted
+++ resolved
@@ -64,18 +64,17 @@
     time::Duration,
 };
 use stackable_trino_crd::{
-    authentication::resolve_authentication_classes, JVM_SECURITY_PROPERTIES,
-};
-use stackable_trino_crd::{
+    authentication::resolve_authentication_classes,
     catalog::TrinoCatalog,
     discovery::{TrinoDiscovery, TrinoDiscoveryProtocol, TrinoPodRef},
     Container, TrinoCluster, TrinoClusterStatus, TrinoConfig, TrinoRole, ACCESS_CONTROL_PROPERTIES,
     APP_NAME, CONFIG_DIR_NAME, CONFIG_PROPERTIES, DATA_DIR_NAME, DISCOVERY_URI,
     ENV_INTERNAL_SECRET, HTTPS_PORT, HTTPS_PORT_NAME, HTTP_PORT, HTTP_PORT_NAME, JVM_CONFIG,
-    JVM_HEAP_FACTOR, LOG_COMPRESSION, LOG_FORMAT, LOG_MAX_SIZE, LOG_MAX_TOTAL_SIZE, LOG_PATH,
-    LOG_PROPERTIES, METRICS_PORT, METRICS_PORT_NAME, NODE_PROPERTIES, RW_CONFIG_DIR_NAME,
-    STACKABLE_CLIENT_TLS_DIR, STACKABLE_INTERNAL_TLS_DIR, STACKABLE_MOUNT_INTERNAL_TLS_DIR,
-    STACKABLE_MOUNT_SERVER_TLS_DIR, STACKABLE_SERVER_TLS_DIR, STACKABLE_TLS_STORE_PASSWORD,
+    JVM_HEAP_FACTOR, JVM_SECURITY_PROPERTIES, LOG_COMPRESSION, LOG_FORMAT, LOG_MAX_SIZE,
+    LOG_MAX_TOTAL_SIZE, LOG_PATH, LOG_PROPERTIES, METRICS_PORT, METRICS_PORT_NAME, NODE_PROPERTIES,
+    RW_CONFIG_DIR_NAME, STACKABLE_CLIENT_TLS_DIR, STACKABLE_INTERNAL_TLS_DIR,
+    STACKABLE_MOUNT_INTERNAL_TLS_DIR, STACKABLE_MOUNT_SERVER_TLS_DIR, STACKABLE_SERVER_TLS_DIR,
+    STACKABLE_TLS_STORE_PASSWORD,
 };
 use std::{
     collections::{BTreeMap, HashMap},
@@ -707,46 +706,14 @@
         }
     }
 
-<<<<<<< HEAD
-    let access_control_properties = match opa_connect_string {
-        Some(opa_connect_string) => BTreeMap::from([
-            (
-                "access-control.name".to_string(),
-                Some("tech.stackable.trino.opa.OpaAuthorizer".to_string()),
-            ),
-            (
-                "opa.policy.uri".to_string(),
-                Some(opa_connect_string.to_string()),
-            ),
-        ]),
-        // The default access control with the name "default" allows everything but
-        // impersonation and graceful shutdown. As we need the user "admin" to have the permissions
-        // to gracefully shut down workers we default to the use of "allow-all".
-        //
-        // Not using OPA is meant as a testing environment anyway, as there is no authorization at all,
-        // so this elevation of privileges is acceptable compared for the need for graceful shutdown.
-        //
-        // If this however imposes a problem we could
-        // a.) let the user use OPA
-        // b.) or write a custom Trino Authorizer that behaves the same way the "default" one does,
-        //     with the difference, that the user "admin" is allowed to trigger a graceful shutdown.
-        None => BTreeMap::from([(
-            "access-control.name".to_string(),
-            Some("allow-all".to_string()),
-        )]),
-    };
-=======
     if let Some(trino_opa_config) = trino_opa_config {
         let config = trino_opa_config.as_config();
         let config_properties = product_config::writer::to_java_properties_string(config.iter())
             .context(FailedToWriteJavaPropertiesSnafu)?;
->>>>>>> 8e09b2a1
-
-    let config_properties =
-        product_config::writer::to_java_properties_string(access_control_properties.iter())
-            .context(FailedToWriteJavaPropertiesSnafu)?;
-
-    cm_conf_data.insert(ACCESS_CONTROL_PROPERTIES.to_string(), config_properties);
+
+        cm_conf_data.insert(ACCESS_CONTROL_PROPERTIES.to_string(), config_properties);
+    }
+
     cm_conf_data.insert(JVM_CONFIG.to_string(), jvm_config.to_string());
 
     let jvm_sec_props: BTreeMap<String, Option<String>> = config
