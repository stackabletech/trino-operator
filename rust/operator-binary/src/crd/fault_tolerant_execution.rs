//! This module handles fault tolerant execution configuration for Trino.
//!
//! It processes the FaultTolerantExecutionConfig from the cluster configuration and
//! generates the appropriate properties for config.properties and exchange-manager.properties.
//!
//! Based on the Trino documentation: <https://trino.io/docs/current/admin/fault-tolerant-execution.html>

use serde::{Deserialize, Serialize};
use stackable_operator::{
    k8s_openapi::apimachinery::pkg::api::resource::Quantity,
    schemars::{self, JsonSchema},
    shared::time::Duration,
};

use super::catalog::commons::HdfsConnection;

#[derive(Clone, Debug, Deserialize, JsonSchema, PartialEq, Serialize)]
#[serde(rename_all = "camelCase")]
pub enum FaultTolerantExecutionConfig {
    /// Query-level fault tolerant execution. Retries entire queries on failure.
    Query(QueryRetryConfig),

    /// Task-level fault tolerant execution. Retries individual tasks on failure (requires exchange manager).
    Task(TaskRetryConfig),
}

#[derive(Clone, Debug, Deserialize, JsonSchema, PartialEq, Serialize)]
#[serde(rename_all = "camelCase")]
pub struct QueryRetryConfig {
    /// Maximum number of times Trino may attempt to retry a query before declaring it failed.
    #[serde(skip_serializing_if = "Option::is_none")]
    pub retry_attempts: Option<u32>,

    /// Minimum time that a failed query must wait before it is retried.
    #[serde(skip_serializing_if = "Option::is_none")]
    pub retry_initial_delay: Option<Duration>,

    /// Maximum time that a failed query must wait before it is retried.
    #[serde(skip_serializing_if = "Option::is_none")]
    pub retry_max_delay: Option<Duration>,

    /// Factor by which retry delay is increased on each query failure.
    #[serde(skip_serializing_if = "Option::is_none")]
    pub retry_delay_scale_factor: Option<f32>,

    /// Data size of the coordinator's in-memory buffer used to store output of query stages.
    #[serde(skip_serializing_if = "Option::is_none")]
    pub exchange_deduplication_buffer_size: Option<Quantity>,

    /// Exchange manager configuration for spooling intermediate data during fault tolerant execution.
    /// Optional for Query retry policy, recommended for large result sets.
    #[serde(skip_serializing_if = "Option::is_none")]
    pub exchange_manager: Option<ExchangeManagerConfig>,
}

#[derive(Clone, Debug, Deserialize, JsonSchema, PartialEq, Serialize)]
#[serde(rename_all = "camelCase")]
pub struct TaskRetryConfig {
    /// Maximum number of times Trino may attempt to retry a single task before declaring the query failed.
    #[serde(skip_serializing_if = "Option::is_none")]
    pub retry_attempts_per_task: Option<u32>,

    /// Minimum time that a failed task must wait before it is retried.
    #[serde(skip_serializing_if = "Option::is_none")]
    pub retry_initial_delay: Option<Duration>,

    /// Maximum time that a failed task must wait before it is retried.
    #[serde(skip_serializing_if = "Option::is_none")]
    pub retry_max_delay: Option<Duration>,

    /// Factor by which retry delay is increased on each task failure.
    #[serde(skip_serializing_if = "Option::is_none")]
    pub retry_delay_scale_factor: Option<f32>,

    /// Data size of the coordinator's in-memory buffer used to store output of query stages.
    #[serde(skip_serializing_if = "Option::is_none")]
    pub exchange_deduplication_buffer_size: Option<Quantity>,

    /// Exchange manager configuration for spooling intermediate data during fault tolerant execution.
    /// Required for Task retry policy.
    pub exchange_manager: ExchangeManagerConfig,
}

#[derive(Clone, Debug, Deserialize, JsonSchema, PartialEq, Serialize)]
#[serde(rename_all = "camelCase")]
pub struct ExchangeManagerConfig {
    /// Whether to enable encryption of spooling data.
    #[serde(skip_serializing_if = "Option::is_none")]
    pub encryption_enabled: Option<bool>,

    /// The minimum buffer pool size for an exchange sink. The larger the buffer pool size,
    /// the larger the write parallelism and memory usage.
    #[serde(skip_serializing_if = "Option::is_none")]
    pub sink_buffer_pool_min_size: Option<u32>,

    /// The number of buffers per partition in the buffer pool. The larger the buffer pool size,
    /// the larger the write parallelism and memory usage.
    #[serde(skip_serializing_if = "Option::is_none")]
    pub sink_buffers_per_partition: Option<u32>,

    /// Max data size of files written by exchange sinks.
    #[serde(skip_serializing_if = "Option::is_none")]
    pub sink_max_file_size: Option<Quantity>,

    /// Number of concurrent readers to read from spooling storage. The larger the number of
    /// concurrent readers, the larger the read parallelism and memory usage.
    #[serde(skip_serializing_if = "Option::is_none")]
    pub source_concurrent_readers: Option<u32>,

    /// Backend-specific configuration.
    #[serde(flatten)]
    pub backend: ExchangeManagerBackend,
}

#[derive(Clone, Debug, Deserialize, JsonSchema, PartialEq, Serialize)]
#[serde(rename_all = "camelCase")]
pub enum ExchangeManagerBackend {
    /// S3-compatible storage configuration.
    S3(S3ExchangeConfig),

    /// HDFS-based exchange manager.
    Hdfs(HdfsExchangeConfig),

    /// Local filesystem storage (not recommended for production).
    Local(LocalExchangeConfig),
}

#[derive(Clone, Debug, Deserialize, JsonSchema, PartialEq, Serialize)]
#[serde(rename_all = "camelCase")]
pub struct S3ExchangeConfig {
    /// S3 bucket URIs for spooling data (e.g., s3://bucket1,s3://bucket2).
    pub base_directories: Vec<String>,

    /// Maximum number of times the S3 client should retry a request.
    #[serde(skip_serializing_if = "Option::is_none")]
    pub max_error_retries: Option<u32>,

    /// Part data size for S3 multi-part upload.
    #[serde(skip_serializing_if = "Option::is_none")]
    pub upload_part_size: Option<Quantity>,

    /// S3 connection configuration.
    /// Learn more about S3 configuration in the [S3 concept docs](DOCS_BASE_URL_PLACEHOLDER/concepts/s3).
    pub connection: stackable_operator::crd::s3::v1alpha1::InlineConnectionOrReference,
}

#[derive(Clone, Debug, Deserialize, JsonSchema, PartialEq, Serialize)]
#[serde(rename_all = "camelCase")]
pub struct HdfsExchangeConfig {
    /// HDFS URIs for spooling data.
    pub base_directories: Vec<String>,

    /// HDFS connection configuration.
    pub hdfs: HdfsConnection,

    /// Block data size for HDFS storage.
    #[serde(skip_serializing_if = "Option::is_none")]
    pub block_size: Option<Quantity>,

    /// Skip directory scheme validation to support Hadoop-compatible file systems.
    #[serde(skip_serializing_if = "Option::is_none")]
    pub skip_directory_scheme_validation: Option<bool>,
}

#[derive(Clone, Debug, Deserialize, Eq, JsonSchema, PartialEq, Serialize)]
#[serde(rename_all = "camelCase")]
pub struct LocalExchangeConfig {
    /// Local filesystem paths for exchange storage.
    pub base_directories: Vec<String>,
<<<<<<< HEAD
}

#[derive(Snafu, Debug)]
pub enum Error {
    #[snafu(display("Failed to resolve S3 connection"))]
    S3Connection {
        source: s3::v1alpha1::ConnectionError,
    },

    #[snafu(display("trino does not support disabling the TLS verification of S3 servers"))]
    S3TlsNoVerificationNotSupported,

    #[snafu(display("failed to convert data size for [{field}] to bytes"))]
    QuantityConversion {
        source: stackable_operator::memory::Error,
        field: &'static str,
    },
}

/// Fault tolerant execution configuration with external resources resolved
pub struct ResolvedFaultTolerantExecutionConfig {
    /// Properties to add to config.properties
    pub config_properties: BTreeMap<String, String>,

    /// Properties to add to exchange-manager.properties (if needed)
    pub exchange_manager_properties: BTreeMap<String, String>,

    /// Volumes required for the configuration (e.g., for S3 credentials)
    pub volumes: Vec<Volume>,

    /// Volume mounts required for the configuration
    pub volume_mounts: Vec<VolumeMount>,

    /// Env-Vars that should be exported from files.
    /// You can think of it like `export <key>="$(cat <value>)"`
    pub load_env_from_files: BTreeMap<String, String>,

    /// Additional commands that need to be executed before starting Trino
    pub init_container_extra_start_commands: Vec<String>,
}

impl ResolvedFaultTolerantExecutionConfig {
    /// Helper function to insert optional values into properties map
    fn insert_if_present<T: ToString>(
        properties: &mut BTreeMap<String, String>,
        key: &str,
        value: Option<T>,
    ) {
        if let Some(v) = value {
            properties.insert(key.to_string(), v.to_string());
        }
    }

    /// Helper function to insert optional Quantity values after converting to Trino bytes string
    fn insert_quantity_if_present(
        properties: &mut BTreeMap<String, String>,
        key: &'static str,
        quantity: Option<&Quantity>,
    ) -> Result<(), Error> {
        if let Some(q) = quantity {
            use snafu::ResultExt;
            let v = crate::crd::quantity_to_trino_bytes(q)
                .context(QuantityConversionSnafu { field: key })?;
            properties.insert(key.to_string(), v);
        }
        Ok(())
    }

    /// Create a resolved fault tolerant execution configuration from the cluster config
    pub async fn from_config(
        config: &FaultTolerantExecutionConfig,
        client: Option<&Client>,
        namespace: &str,
    ) -> Result<Self, Error> {
        let mut config_properties = BTreeMap::new();

        // Handle different retry policies and their configurations
        let (retry_policy_str, exchange_manager_opt) = match config {
            FaultTolerantExecutionConfig::Query(query_config) => {
                // Set query-specific properties
                Self::insert_if_present(
                    &mut config_properties,
                    "query-retry-attempts",
                    query_config.retry_attempts,
                );
                Self::insert_if_present(
                    &mut config_properties,
                    "retry-initial-delay",
                    query_config
                        .retry_initial_delay
                        .as_ref()
                        .map(|d| format!("{}s", d.as_secs())),
                );
                Self::insert_if_present(
                    &mut config_properties,
                    "retry-max-delay",
                    query_config
                        .retry_max_delay
                        .as_ref()
                        .map(|d| format!("{}s", d.as_secs())),
                );
                Self::insert_if_present(
                    &mut config_properties,
                    "retry-delay-scale-factor",
                    query_config.retry_delay_scale_factor.as_ref(),
                );
                Self::insert_quantity_if_present(
                    &mut config_properties,
                    "exchange.deduplication-buffer-size",
                    query_config.exchange_deduplication_buffer_size.as_ref(),
                )?;

                ("QUERY", query_config.exchange_manager.as_ref())
            }
            FaultTolerantExecutionConfig::Task(task_config) => {
                // Set task-specific properties
                Self::insert_if_present(
                    &mut config_properties,
                    "task-retry-attempts-per-task",
                    task_config.retry_attempts_per_task,
                );
                Self::insert_if_present(
                    &mut config_properties,
                    "retry-initial-delay",
                    task_config
                        .retry_initial_delay
                        .as_ref()
                        .map(|d| format!("{}s", d.as_secs())),
                );
                Self::insert_if_present(
                    &mut config_properties,
                    "retry-max-delay",
                    task_config
                        .retry_max_delay
                        .as_ref()
                        .map(|d| format!("{}s", d.as_secs())),
                );
                Self::insert_if_present(
                    &mut config_properties,
                    "retry-delay-scale-factor",
                    task_config.retry_delay_scale_factor.as_ref(),
                );
                Self::insert_quantity_if_present(
                    &mut config_properties,
                    "exchange.deduplication-buffer-size",
                    task_config.exchange_deduplication_buffer_size.as_ref(),
                )?;

                ("TASK", Some(&task_config.exchange_manager))
            }
        };

        config_properties.insert("retry-policy".to_string(), retry_policy_str.to_string());

        let mut exchange_manager_properties = BTreeMap::new();
        if let Some(exchange_config) = exchange_manager_opt {
            Self::insert_if_present(
                &mut config_properties,
                "fault-tolerant-execution.exchange-encryption-enabled",
                exchange_config.encryption_enabled,
            );
            Self::insert_if_present(
                &mut exchange_manager_properties,
                "exchange.sink-buffer-pool-min-size",
                exchange_config.sink_buffer_pool_min_size,
            );
            Self::insert_if_present(
                &mut exchange_manager_properties,
                "exchange.sink-buffers-per-partition",
                exchange_config.sink_buffers_per_partition,
            );
            Self::insert_quantity_if_present(
                &mut exchange_manager_properties,
                "exchange.sink-max-file-size",
                exchange_config.sink_max_file_size.as_ref(),
            )?;
            Self::insert_if_present(
                &mut exchange_manager_properties,
                "exchange.source-concurrent-readers",
                exchange_config.source_concurrent_readers,
            );

            // Add backend-specific configuration
            match &exchange_config.backend {
                ExchangeManagerBackend::S3(s3_config) => {
                    exchange_manager_properties.insert(
                        "exchange-manager.name".to_string(),
                        "filesystem".to_string(),
                    );
                    exchange_manager_properties.insert(
                        "exchange.base-directories".to_string(),
                        s3_config.base_directories.join(","),
                    );

                    Self::insert_if_present(
                        &mut exchange_manager_properties,
                        "exchange.s3.iam-role",
                        s3_config.iam_role.as_ref(),
                    );
                    Self::insert_if_present(
                        &mut exchange_manager_properties,
                        "exchange.s3.external-id",
                        s3_config.external_id.as_ref(),
                    );
                    Self::insert_if_present(
                        &mut exchange_manager_properties,
                        "exchange.s3.max-error-retries",
                        s3_config.max_error_retries,
                    );
                    Self::insert_quantity_if_present(
                        &mut exchange_manager_properties,
                        "exchange.s3.upload.part-size",
                        s3_config.upload_part_size.as_ref(),
                    )?;
                }
                ExchangeManagerBackend::Hdfs(hdfs_config) => {
                    exchange_manager_properties
                        .insert("exchange-manager.name".to_string(), "hdfs".to_string());
                    exchange_manager_properties.insert(
                        "exchange.base-directories".to_string(),
                        hdfs_config.base_directories.join(","),
                    );

                    Self::insert_quantity_if_present(
                        &mut exchange_manager_properties,
                        "exchange.hdfs.block-size",
                        hdfs_config.block_size.as_ref(),
                    )?;
                    Self::insert_if_present(
                        &mut exchange_manager_properties,
                        "exchange.hdfs.skip-directory-scheme-validation",
                        hdfs_config.skip_directory_scheme_validation,
                    );

                    let hdfs_config_dir = format!("{CONFIG_DIR_NAME}/exchange-hdfs-config");
                    exchange_manager_properties.insert(
                        "hdfs.config.resources".to_string(),
                        format!("{hdfs_config_dir}/core-site.xml,{hdfs_config_dir}/hdfs-site.xml"),
                    );
                }
                ExchangeManagerBackend::Local(local_config) => {
                    exchange_manager_properties.insert(
                        "exchange-manager.name".to_string(),
                        "filesystem".to_string(),
                    );
                    exchange_manager_properties.insert(
                        "exchange.base-directories".to_string(),
                        local_config.base_directories.join(","),
                    );
                }
            }

            exchange_manager_properties.extend(exchange_config.config_overrides.clone());
        }

        let mut resolved_config = Self {
            config_properties,
            exchange_manager_properties,
            volumes: Vec::new(),
            volume_mounts: Vec::new(),
            load_env_from_files: BTreeMap::new(),
            init_container_extra_start_commands: Vec::new(),
        };

        // Resolve external resources if Kubernetes client is available
        // This should always be the case, except for when this function is called during unit tests
        if let (Some(client), Some(exchange_config)) = (client, exchange_manager_opt) {
            match &exchange_config.backend {
                ExchangeManagerBackend::S3(s3_config) => {
                    resolved_config
                        .resolve_s3_backend(s3_config, client, namespace)
                        .await?;
                }
                ExchangeManagerBackend::Hdfs(hdfs_config) => {
                    resolved_config.resolve_hdfs_backend(hdfs_config);
                }
                ExchangeManagerBackend::Local(_) => {
                    // Local backend requires no external resource resolution
                }
            }
        }

        Ok(resolved_config)
    }

    async fn resolve_s3_backend(
        &mut self,
        s3_config: &S3ExchangeConfig,
        client: &Client,
        namespace: &str,
    ) -> Result<(), Error> {
        use snafu::ResultExt;

        let s3_connection = s3_config
            .connection
            .clone()
            .resolve(client, namespace)
            .await
            .context(S3ConnectionSnafu)?;

        let (volumes, mounts) = s3_connection
            .volumes_and_mounts()
            .context(S3ConnectionSnafu)?;
        self.volumes.extend(volumes);
        self.volume_mounts.extend(mounts);

        self.exchange_manager_properties.insert(
            "exchange.s3.region".to_string(),
            s3_connection.region.name.clone(),
        );
        self.exchange_manager_properties.insert(
            "exchange.s3.endpoint".to_string(),
            s3_connection
                .endpoint()
                .context(S3ConnectionSnafu)?
                .to_string(),
        );
        self.exchange_manager_properties.insert(
            "exchange.s3.path-style-access".to_string(),
            (s3_connection.access_style == s3::v1alpha1::S3AccessStyle::Path).to_string(),
        );

        if let Some((access_key_path, secret_key_path)) = s3_connection.credentials_mount_paths() {
            let access_key_env = "EXCHANGE_S3_AWS_ACCESS_KEY".to_string();
            let secret_key_env = "EXCHANGE_S3_AWS_SECRET_KEY".to_string();

            self.exchange_manager_properties.insert(
                "exchange.s3.aws-access-key".to_string(),
                format!("${{ENV:{access_key_env}}}"),
            );
            self.exchange_manager_properties.insert(
                "exchange.s3.aws-secret-key".to_string(),
                format!("${{ENV:{secret_key_env}}}"),
            );

            self.load_env_from_files
                .insert(access_key_env, access_key_path);
            self.load_env_from_files
                .insert(secret_key_env, secret_key_path);
        }

        if let Some(tls) = s3_connection.tls.tls.as_ref() {
            match &tls.verification {
                TlsVerification::None {} => return S3TlsNoVerificationNotSupportedSnafu.fail(),
                TlsVerification::Server(TlsServerVerification {
                    ca_cert: CaCert::WebPki {},
                }) => {}
                TlsVerification::Server(TlsServerVerification {
                    ca_cert: CaCert::SecretClass(_),
                }) => {
                    if let Some(ca_cert) = s3_connection.tls.tls_ca_cert_mount_path() {
                        self.init_container_extra_start_commands.extend(
                            command::add_cert_to_truststore(&ca_cert, STACKABLE_CLIENT_TLS_DIR),
                        );
                    }
                }
            }
        }

        Ok(())
    }

    fn resolve_hdfs_backend(&mut self, hdfs_config: &HdfsExchangeConfig) {
        let hdfs_config_dir = format!("{CONFIG_DIR_NAME}/exchange-hdfs-config");
        let volume_name = "exchange-hdfs-config".to_string();

        self.volumes.push(
            VolumeBuilder::new(&volume_name)
                .with_config_map(&hdfs_config.hdfs.config_map)
                .build(),
        );
        self.volume_mounts
            .push(VolumeMountBuilder::new(&volume_name, &hdfs_config_dir).build());
    }
}

#[cfg(test)]
mod tests {
    use super::*;

    #[tokio::test]
    async fn test_query_retry_policy_without_exchange_manager() {
        let config = FaultTolerantExecutionConfig::Query(QueryRetryConfig {
            retry_attempts: Some(5),
            retry_initial_delay: Some(Duration::from_secs(15)),
            retry_max_delay: Some(Duration::from_secs(90)),
            retry_delay_scale_factor: Some(3.0),
            exchange_deduplication_buffer_size: Some(Quantity("64Mi".to_string())),
            exchange_manager: None,
        });

        let fte_config =
            ResolvedFaultTolerantExecutionConfig::from_config(&config, None, "default")
                .await
                .unwrap();

        assert_eq!(
            fte_config.config_properties.get("retry-policy"),
            Some(&"QUERY".to_string())
        );
        assert_eq!(
            fte_config.config_properties.get("query-retry-attempts"),
            Some(&"5".to_string())
        );
        assert_eq!(
            fte_config.config_properties.get("retry-initial-delay"),
            Some(&"15s".to_string())
        );
        assert_eq!(
            fte_config.config_properties.get("retry-max-delay"),
            Some(&"90s".to_string())
        );
        assert_eq!(
            fte_config.config_properties.get("retry-delay-scale-factor"),
            Some(&"3".to_string())
        );
        assert_eq!(
            fte_config
                .config_properties
                .get("exchange.deduplication-buffer-size"),
            Some(&"67108864B".to_string())
        );
    }

    #[tokio::test]
    async fn test_query_retry_policy_with_exchange_manager() {
        let config = FaultTolerantExecutionConfig::Query(QueryRetryConfig {
            retry_attempts: Some(3),
            retry_initial_delay: Some(Duration::from_secs(10)),
            retry_max_delay: Some(Duration::from_secs(60)),
            retry_delay_scale_factor: Some(2.0),
            exchange_deduplication_buffer_size: Some(Quantity("100Mi".to_string())),
            exchange_manager: Some(ExchangeManagerConfig {
                encryption_enabled: Some(true),
                sink_buffer_pool_min_size: Some(10),
                sink_buffers_per_partition: Some(2),
                sink_max_file_size: Some(Quantity("1Gi".to_string())),
                source_concurrent_readers: Some(4),
                backend: ExchangeManagerBackend::Local(LocalExchangeConfig {
                    base_directories: vec!["/tmp/exchange".to_string()],
                }),
                config_overrides: HashMap::new(),
            }),
        });

        let fte_config =
            ResolvedFaultTolerantExecutionConfig::from_config(&config, None, "default")
                .await
                .unwrap();

        assert_eq!(
            fte_config.config_properties.get("retry-policy"),
            Some(&"QUERY".to_string())
        );
        assert_eq!(
            fte_config.config_properties.get("query-retry-attempts"),
            Some(&"3".to_string())
        );
        assert_eq!(
            fte_config.config_properties.get("retry-initial-delay"),
            Some(&"10s".to_string())
        );
        assert_eq!(
            fte_config.config_properties.get("retry-max-delay"),
            Some(&"60s".to_string())
        );
        assert_eq!(
            fte_config.config_properties.get("retry-delay-scale-factor"),
            Some(&"2".to_string())
        );

        assert_eq!(
            fte_config
                .exchange_manager_properties
                .get("exchange-manager.name"),
            Some(&"filesystem".to_string())
        );
        assert_eq!(
            fte_config
                .exchange_manager_properties
                .get("exchange.base-directories"),
            Some(&"/tmp/exchange".to_string())
        );
        assert_eq!(
            fte_config
                .config_properties
                .get("exchange.deduplication-buffer-size"),
            Some(&"104857600B".to_string())
        );
        assert_eq!(
            fte_config
                .config_properties
                .get("fault-tolerant-execution.exchange-encryption-enabled"),
            Some(&"true".to_string())
        );
    }

    #[tokio::test]
    async fn test_task_retry_policy_with_s3_exchange_manager() {
        let config = FaultTolerantExecutionConfig::Task(TaskRetryConfig {
            retry_attempts_per_task: Some(2),
            retry_initial_delay: None,
            retry_max_delay: None,
            retry_delay_scale_factor: None,
            exchange_deduplication_buffer_size: None,
            exchange_manager: ExchangeManagerConfig {
                encryption_enabled: None,
                sink_buffer_pool_min_size: Some(20),
                sink_buffers_per_partition: Some(4),
                sink_max_file_size: Some(Quantity("2Gi".to_string())),
                source_concurrent_readers: Some(8),
                backend: ExchangeManagerBackend::S3(S3ExchangeConfig {
                    base_directories: vec!["s3://my-bucket/exchange".to_string()],
                    connection: stackable_operator::crd::s3::v1alpha1::InlineConnectionOrReference::Reference(
                        "test-s3-connection".to_string()
                    ),
                    iam_role: Some("arn:aws:iam::123456789012:role/TrinoRole".to_string()),
                    external_id: Some("external-id-123".to_string()),
                    max_error_retries: Some(5),
                    upload_part_size: Some(Quantity("10Mi".to_string())),
                }),
                config_overrides: std::collections::HashMap::new(),
            },
        });

        let fte_config =
            ResolvedFaultTolerantExecutionConfig::from_config(&config, None, "default")
                .await
                .unwrap();

        assert_eq!(
            fte_config.config_properties.get("retry-policy"),
            Some(&"TASK".to_string())
        );
        assert_eq!(
            fte_config
                .config_properties
                .get("task-retry-attempts-per-task"),
            Some(&"2".to_string())
        );

        assert_eq!(
            fte_config
                .exchange_manager_properties
                .get("exchange-manager.name"),
            Some(&"filesystem".to_string())
        );
        assert_eq!(
            fte_config
                .exchange_manager_properties
                .get("exchange.base-directories"),
            Some(&"s3://my-bucket/exchange".to_string())
        );

        assert_eq!(
            fte_config
                .exchange_manager_properties
                .get("exchange.s3.iam-role"),
            Some(&"arn:aws:iam::123456789012:role/TrinoRole".to_string())
        );
        assert_eq!(
            fte_config
                .exchange_manager_properties
                .get("exchange.s3.external-id"),
            Some(&"external-id-123".to_string())
        );
        assert_eq!(
            fte_config
                .exchange_manager_properties
                .get("exchange.s3.max-error-retries"),
            Some(&"5".to_string())
        );
        assert_eq!(
            fte_config
                .exchange_manager_properties
                .get("exchange.s3.upload.part-size"),
            Some(&"10485760B".to_string())
        );
        assert_eq!(
            fte_config
                .exchange_manager_properties
                .get("exchange.sink-buffer-pool-min-size"),
            Some(&"20".to_string())
        );
        assert_eq!(
            fte_config
                .exchange_manager_properties
                .get("exchange.sink-buffers-per-partition"),
            Some(&"4".to_string())
        );
        assert_eq!(
            fte_config
                .exchange_manager_properties
                .get("exchange.sink-max-file-size"),
            Some(&"2147483648B".to_string())
        );
        assert_eq!(
            fte_config
                .exchange_manager_properties
                .get("exchange.source-concurrent-readers"),
            Some(&"8".to_string())
        );
    }

    #[tokio::test]
    async fn test_exchange_manager_config_overrides() {
        let mut config_overrides = HashMap::new();
        config_overrides.insert("custom.property".to_string(), "custom-value".to_string());
        config_overrides.insert(
            "exchange.s3.upload.part-size".to_string(),
            "overridden-value".to_string(),
        );

        let config = FaultTolerantExecutionConfig::Task(TaskRetryConfig {
            retry_attempts_per_task: Some(2),
            retry_initial_delay: None,
            retry_max_delay: None,
            retry_delay_scale_factor: None,
            exchange_deduplication_buffer_size: None,
            exchange_manager: ExchangeManagerConfig {
                encryption_enabled: None,
                sink_buffer_pool_min_size: None,
                sink_buffers_per_partition: None,
                sink_max_file_size: None,
                source_concurrent_readers: None,
                backend: ExchangeManagerBackend::S3(S3ExchangeConfig {
                    base_directories: vec!["s3://my-bucket/exchange".to_string()],
                    connection: stackable_operator::crd::s3::v1alpha1::InlineConnectionOrReference::Reference(
                        "test-s3-connection".to_string()
                    ),
                    iam_role: None,
                    external_id: None,
                    max_error_retries: None,
                    upload_part_size: Some(Quantity("10Mi".to_string())),
                }),
                config_overrides,
            },
        });

        let fte_config =
            ResolvedFaultTolerantExecutionConfig::from_config(&config, None, "default")
                .await
                .unwrap();

        assert_eq!(
            fte_config
                .exchange_manager_properties
                .get("custom.property"),
            Some(&"custom-value".to_string())
        );

        assert_eq!(
            fte_config
                .exchange_manager_properties
                .get("exchange.s3.upload.part-size"),
            Some(&"overridden-value".to_string())
        );
    }
=======
>>>>>>> 66c6837e
}<|MERGE_RESOLUTION|>--- conflicted
+++ resolved
@@ -167,665 +167,4 @@
 pub struct LocalExchangeConfig {
     /// Local filesystem paths for exchange storage.
     pub base_directories: Vec<String>,
-<<<<<<< HEAD
-}
-
-#[derive(Snafu, Debug)]
-pub enum Error {
-    #[snafu(display("Failed to resolve S3 connection"))]
-    S3Connection {
-        source: s3::v1alpha1::ConnectionError,
-    },
-
-    #[snafu(display("trino does not support disabling the TLS verification of S3 servers"))]
-    S3TlsNoVerificationNotSupported,
-
-    #[snafu(display("failed to convert data size for [{field}] to bytes"))]
-    QuantityConversion {
-        source: stackable_operator::memory::Error,
-        field: &'static str,
-    },
-}
-
-/// Fault tolerant execution configuration with external resources resolved
-pub struct ResolvedFaultTolerantExecutionConfig {
-    /// Properties to add to config.properties
-    pub config_properties: BTreeMap<String, String>,
-
-    /// Properties to add to exchange-manager.properties (if needed)
-    pub exchange_manager_properties: BTreeMap<String, String>,
-
-    /// Volumes required for the configuration (e.g., for S3 credentials)
-    pub volumes: Vec<Volume>,
-
-    /// Volume mounts required for the configuration
-    pub volume_mounts: Vec<VolumeMount>,
-
-    /// Env-Vars that should be exported from files.
-    /// You can think of it like `export <key>="$(cat <value>)"`
-    pub load_env_from_files: BTreeMap<String, String>,
-
-    /// Additional commands that need to be executed before starting Trino
-    pub init_container_extra_start_commands: Vec<String>,
-}
-
-impl ResolvedFaultTolerantExecutionConfig {
-    /// Helper function to insert optional values into properties map
-    fn insert_if_present<T: ToString>(
-        properties: &mut BTreeMap<String, String>,
-        key: &str,
-        value: Option<T>,
-    ) {
-        if let Some(v) = value {
-            properties.insert(key.to_string(), v.to_string());
-        }
-    }
-
-    /// Helper function to insert optional Quantity values after converting to Trino bytes string
-    fn insert_quantity_if_present(
-        properties: &mut BTreeMap<String, String>,
-        key: &'static str,
-        quantity: Option<&Quantity>,
-    ) -> Result<(), Error> {
-        if let Some(q) = quantity {
-            use snafu::ResultExt;
-            let v = crate::crd::quantity_to_trino_bytes(q)
-                .context(QuantityConversionSnafu { field: key })?;
-            properties.insert(key.to_string(), v);
-        }
-        Ok(())
-    }
-
-    /// Create a resolved fault tolerant execution configuration from the cluster config
-    pub async fn from_config(
-        config: &FaultTolerantExecutionConfig,
-        client: Option<&Client>,
-        namespace: &str,
-    ) -> Result<Self, Error> {
-        let mut config_properties = BTreeMap::new();
-
-        // Handle different retry policies and their configurations
-        let (retry_policy_str, exchange_manager_opt) = match config {
-            FaultTolerantExecutionConfig::Query(query_config) => {
-                // Set query-specific properties
-                Self::insert_if_present(
-                    &mut config_properties,
-                    "query-retry-attempts",
-                    query_config.retry_attempts,
-                );
-                Self::insert_if_present(
-                    &mut config_properties,
-                    "retry-initial-delay",
-                    query_config
-                        .retry_initial_delay
-                        .as_ref()
-                        .map(|d| format!("{}s", d.as_secs())),
-                );
-                Self::insert_if_present(
-                    &mut config_properties,
-                    "retry-max-delay",
-                    query_config
-                        .retry_max_delay
-                        .as_ref()
-                        .map(|d| format!("{}s", d.as_secs())),
-                );
-                Self::insert_if_present(
-                    &mut config_properties,
-                    "retry-delay-scale-factor",
-                    query_config.retry_delay_scale_factor.as_ref(),
-                );
-                Self::insert_quantity_if_present(
-                    &mut config_properties,
-                    "exchange.deduplication-buffer-size",
-                    query_config.exchange_deduplication_buffer_size.as_ref(),
-                )?;
-
-                ("QUERY", query_config.exchange_manager.as_ref())
-            }
-            FaultTolerantExecutionConfig::Task(task_config) => {
-                // Set task-specific properties
-                Self::insert_if_present(
-                    &mut config_properties,
-                    "task-retry-attempts-per-task",
-                    task_config.retry_attempts_per_task,
-                );
-                Self::insert_if_present(
-                    &mut config_properties,
-                    "retry-initial-delay",
-                    task_config
-                        .retry_initial_delay
-                        .as_ref()
-                        .map(|d| format!("{}s", d.as_secs())),
-                );
-                Self::insert_if_present(
-                    &mut config_properties,
-                    "retry-max-delay",
-                    task_config
-                        .retry_max_delay
-                        .as_ref()
-                        .map(|d| format!("{}s", d.as_secs())),
-                );
-                Self::insert_if_present(
-                    &mut config_properties,
-                    "retry-delay-scale-factor",
-                    task_config.retry_delay_scale_factor.as_ref(),
-                );
-                Self::insert_quantity_if_present(
-                    &mut config_properties,
-                    "exchange.deduplication-buffer-size",
-                    task_config.exchange_deduplication_buffer_size.as_ref(),
-                )?;
-
-                ("TASK", Some(&task_config.exchange_manager))
-            }
-        };
-
-        config_properties.insert("retry-policy".to_string(), retry_policy_str.to_string());
-
-        let mut exchange_manager_properties = BTreeMap::new();
-        if let Some(exchange_config) = exchange_manager_opt {
-            Self::insert_if_present(
-                &mut config_properties,
-                "fault-tolerant-execution.exchange-encryption-enabled",
-                exchange_config.encryption_enabled,
-            );
-            Self::insert_if_present(
-                &mut exchange_manager_properties,
-                "exchange.sink-buffer-pool-min-size",
-                exchange_config.sink_buffer_pool_min_size,
-            );
-            Self::insert_if_present(
-                &mut exchange_manager_properties,
-                "exchange.sink-buffers-per-partition",
-                exchange_config.sink_buffers_per_partition,
-            );
-            Self::insert_quantity_if_present(
-                &mut exchange_manager_properties,
-                "exchange.sink-max-file-size",
-                exchange_config.sink_max_file_size.as_ref(),
-            )?;
-            Self::insert_if_present(
-                &mut exchange_manager_properties,
-                "exchange.source-concurrent-readers",
-                exchange_config.source_concurrent_readers,
-            );
-
-            // Add backend-specific configuration
-            match &exchange_config.backend {
-                ExchangeManagerBackend::S3(s3_config) => {
-                    exchange_manager_properties.insert(
-                        "exchange-manager.name".to_string(),
-                        "filesystem".to_string(),
-                    );
-                    exchange_manager_properties.insert(
-                        "exchange.base-directories".to_string(),
-                        s3_config.base_directories.join(","),
-                    );
-
-                    Self::insert_if_present(
-                        &mut exchange_manager_properties,
-                        "exchange.s3.iam-role",
-                        s3_config.iam_role.as_ref(),
-                    );
-                    Self::insert_if_present(
-                        &mut exchange_manager_properties,
-                        "exchange.s3.external-id",
-                        s3_config.external_id.as_ref(),
-                    );
-                    Self::insert_if_present(
-                        &mut exchange_manager_properties,
-                        "exchange.s3.max-error-retries",
-                        s3_config.max_error_retries,
-                    );
-                    Self::insert_quantity_if_present(
-                        &mut exchange_manager_properties,
-                        "exchange.s3.upload.part-size",
-                        s3_config.upload_part_size.as_ref(),
-                    )?;
-                }
-                ExchangeManagerBackend::Hdfs(hdfs_config) => {
-                    exchange_manager_properties
-                        .insert("exchange-manager.name".to_string(), "hdfs".to_string());
-                    exchange_manager_properties.insert(
-                        "exchange.base-directories".to_string(),
-                        hdfs_config.base_directories.join(","),
-                    );
-
-                    Self::insert_quantity_if_present(
-                        &mut exchange_manager_properties,
-                        "exchange.hdfs.block-size",
-                        hdfs_config.block_size.as_ref(),
-                    )?;
-                    Self::insert_if_present(
-                        &mut exchange_manager_properties,
-                        "exchange.hdfs.skip-directory-scheme-validation",
-                        hdfs_config.skip_directory_scheme_validation,
-                    );
-
-                    let hdfs_config_dir = format!("{CONFIG_DIR_NAME}/exchange-hdfs-config");
-                    exchange_manager_properties.insert(
-                        "hdfs.config.resources".to_string(),
-                        format!("{hdfs_config_dir}/core-site.xml,{hdfs_config_dir}/hdfs-site.xml"),
-                    );
-                }
-                ExchangeManagerBackend::Local(local_config) => {
-                    exchange_manager_properties.insert(
-                        "exchange-manager.name".to_string(),
-                        "filesystem".to_string(),
-                    );
-                    exchange_manager_properties.insert(
-                        "exchange.base-directories".to_string(),
-                        local_config.base_directories.join(","),
-                    );
-                }
-            }
-
-            exchange_manager_properties.extend(exchange_config.config_overrides.clone());
-        }
-
-        let mut resolved_config = Self {
-            config_properties,
-            exchange_manager_properties,
-            volumes: Vec::new(),
-            volume_mounts: Vec::new(),
-            load_env_from_files: BTreeMap::new(),
-            init_container_extra_start_commands: Vec::new(),
-        };
-
-        // Resolve external resources if Kubernetes client is available
-        // This should always be the case, except for when this function is called during unit tests
-        if let (Some(client), Some(exchange_config)) = (client, exchange_manager_opt) {
-            match &exchange_config.backend {
-                ExchangeManagerBackend::S3(s3_config) => {
-                    resolved_config
-                        .resolve_s3_backend(s3_config, client, namespace)
-                        .await?;
-                }
-                ExchangeManagerBackend::Hdfs(hdfs_config) => {
-                    resolved_config.resolve_hdfs_backend(hdfs_config);
-                }
-                ExchangeManagerBackend::Local(_) => {
-                    // Local backend requires no external resource resolution
-                }
-            }
-        }
-
-        Ok(resolved_config)
-    }
-
-    async fn resolve_s3_backend(
-        &mut self,
-        s3_config: &S3ExchangeConfig,
-        client: &Client,
-        namespace: &str,
-    ) -> Result<(), Error> {
-        use snafu::ResultExt;
-
-        let s3_connection = s3_config
-            .connection
-            .clone()
-            .resolve(client, namespace)
-            .await
-            .context(S3ConnectionSnafu)?;
-
-        let (volumes, mounts) = s3_connection
-            .volumes_and_mounts()
-            .context(S3ConnectionSnafu)?;
-        self.volumes.extend(volumes);
-        self.volume_mounts.extend(mounts);
-
-        self.exchange_manager_properties.insert(
-            "exchange.s3.region".to_string(),
-            s3_connection.region.name.clone(),
-        );
-        self.exchange_manager_properties.insert(
-            "exchange.s3.endpoint".to_string(),
-            s3_connection
-                .endpoint()
-                .context(S3ConnectionSnafu)?
-                .to_string(),
-        );
-        self.exchange_manager_properties.insert(
-            "exchange.s3.path-style-access".to_string(),
-            (s3_connection.access_style == s3::v1alpha1::S3AccessStyle::Path).to_string(),
-        );
-
-        if let Some((access_key_path, secret_key_path)) = s3_connection.credentials_mount_paths() {
-            let access_key_env = "EXCHANGE_S3_AWS_ACCESS_KEY".to_string();
-            let secret_key_env = "EXCHANGE_S3_AWS_SECRET_KEY".to_string();
-
-            self.exchange_manager_properties.insert(
-                "exchange.s3.aws-access-key".to_string(),
-                format!("${{ENV:{access_key_env}}}"),
-            );
-            self.exchange_manager_properties.insert(
-                "exchange.s3.aws-secret-key".to_string(),
-                format!("${{ENV:{secret_key_env}}}"),
-            );
-
-            self.load_env_from_files
-                .insert(access_key_env, access_key_path);
-            self.load_env_from_files
-                .insert(secret_key_env, secret_key_path);
-        }
-
-        if let Some(tls) = s3_connection.tls.tls.as_ref() {
-            match &tls.verification {
-                TlsVerification::None {} => return S3TlsNoVerificationNotSupportedSnafu.fail(),
-                TlsVerification::Server(TlsServerVerification {
-                    ca_cert: CaCert::WebPki {},
-                }) => {}
-                TlsVerification::Server(TlsServerVerification {
-                    ca_cert: CaCert::SecretClass(_),
-                }) => {
-                    if let Some(ca_cert) = s3_connection.tls.tls_ca_cert_mount_path() {
-                        self.init_container_extra_start_commands.extend(
-                            command::add_cert_to_truststore(&ca_cert, STACKABLE_CLIENT_TLS_DIR),
-                        );
-                    }
-                }
-            }
-        }
-
-        Ok(())
-    }
-
-    fn resolve_hdfs_backend(&mut self, hdfs_config: &HdfsExchangeConfig) {
-        let hdfs_config_dir = format!("{CONFIG_DIR_NAME}/exchange-hdfs-config");
-        let volume_name = "exchange-hdfs-config".to_string();
-
-        self.volumes.push(
-            VolumeBuilder::new(&volume_name)
-                .with_config_map(&hdfs_config.hdfs.config_map)
-                .build(),
-        );
-        self.volume_mounts
-            .push(VolumeMountBuilder::new(&volume_name, &hdfs_config_dir).build());
-    }
-}
-
-#[cfg(test)]
-mod tests {
-    use super::*;
-
-    #[tokio::test]
-    async fn test_query_retry_policy_without_exchange_manager() {
-        let config = FaultTolerantExecutionConfig::Query(QueryRetryConfig {
-            retry_attempts: Some(5),
-            retry_initial_delay: Some(Duration::from_secs(15)),
-            retry_max_delay: Some(Duration::from_secs(90)),
-            retry_delay_scale_factor: Some(3.0),
-            exchange_deduplication_buffer_size: Some(Quantity("64Mi".to_string())),
-            exchange_manager: None,
-        });
-
-        let fte_config =
-            ResolvedFaultTolerantExecutionConfig::from_config(&config, None, "default")
-                .await
-                .unwrap();
-
-        assert_eq!(
-            fte_config.config_properties.get("retry-policy"),
-            Some(&"QUERY".to_string())
-        );
-        assert_eq!(
-            fte_config.config_properties.get("query-retry-attempts"),
-            Some(&"5".to_string())
-        );
-        assert_eq!(
-            fte_config.config_properties.get("retry-initial-delay"),
-            Some(&"15s".to_string())
-        );
-        assert_eq!(
-            fte_config.config_properties.get("retry-max-delay"),
-            Some(&"90s".to_string())
-        );
-        assert_eq!(
-            fte_config.config_properties.get("retry-delay-scale-factor"),
-            Some(&"3".to_string())
-        );
-        assert_eq!(
-            fte_config
-                .config_properties
-                .get("exchange.deduplication-buffer-size"),
-            Some(&"67108864B".to_string())
-        );
-    }
-
-    #[tokio::test]
-    async fn test_query_retry_policy_with_exchange_manager() {
-        let config = FaultTolerantExecutionConfig::Query(QueryRetryConfig {
-            retry_attempts: Some(3),
-            retry_initial_delay: Some(Duration::from_secs(10)),
-            retry_max_delay: Some(Duration::from_secs(60)),
-            retry_delay_scale_factor: Some(2.0),
-            exchange_deduplication_buffer_size: Some(Quantity("100Mi".to_string())),
-            exchange_manager: Some(ExchangeManagerConfig {
-                encryption_enabled: Some(true),
-                sink_buffer_pool_min_size: Some(10),
-                sink_buffers_per_partition: Some(2),
-                sink_max_file_size: Some(Quantity("1Gi".to_string())),
-                source_concurrent_readers: Some(4),
-                backend: ExchangeManagerBackend::Local(LocalExchangeConfig {
-                    base_directories: vec!["/tmp/exchange".to_string()],
-                }),
-                config_overrides: HashMap::new(),
-            }),
-        });
-
-        let fte_config =
-            ResolvedFaultTolerantExecutionConfig::from_config(&config, None, "default")
-                .await
-                .unwrap();
-
-        assert_eq!(
-            fte_config.config_properties.get("retry-policy"),
-            Some(&"QUERY".to_string())
-        );
-        assert_eq!(
-            fte_config.config_properties.get("query-retry-attempts"),
-            Some(&"3".to_string())
-        );
-        assert_eq!(
-            fte_config.config_properties.get("retry-initial-delay"),
-            Some(&"10s".to_string())
-        );
-        assert_eq!(
-            fte_config.config_properties.get("retry-max-delay"),
-            Some(&"60s".to_string())
-        );
-        assert_eq!(
-            fte_config.config_properties.get("retry-delay-scale-factor"),
-            Some(&"2".to_string())
-        );
-
-        assert_eq!(
-            fte_config
-                .exchange_manager_properties
-                .get("exchange-manager.name"),
-            Some(&"filesystem".to_string())
-        );
-        assert_eq!(
-            fte_config
-                .exchange_manager_properties
-                .get("exchange.base-directories"),
-            Some(&"/tmp/exchange".to_string())
-        );
-        assert_eq!(
-            fte_config
-                .config_properties
-                .get("exchange.deduplication-buffer-size"),
-            Some(&"104857600B".to_string())
-        );
-        assert_eq!(
-            fte_config
-                .config_properties
-                .get("fault-tolerant-execution.exchange-encryption-enabled"),
-            Some(&"true".to_string())
-        );
-    }
-
-    #[tokio::test]
-    async fn test_task_retry_policy_with_s3_exchange_manager() {
-        let config = FaultTolerantExecutionConfig::Task(TaskRetryConfig {
-            retry_attempts_per_task: Some(2),
-            retry_initial_delay: None,
-            retry_max_delay: None,
-            retry_delay_scale_factor: None,
-            exchange_deduplication_buffer_size: None,
-            exchange_manager: ExchangeManagerConfig {
-                encryption_enabled: None,
-                sink_buffer_pool_min_size: Some(20),
-                sink_buffers_per_partition: Some(4),
-                sink_max_file_size: Some(Quantity("2Gi".to_string())),
-                source_concurrent_readers: Some(8),
-                backend: ExchangeManagerBackend::S3(S3ExchangeConfig {
-                    base_directories: vec!["s3://my-bucket/exchange".to_string()],
-                    connection: stackable_operator::crd::s3::v1alpha1::InlineConnectionOrReference::Reference(
-                        "test-s3-connection".to_string()
-                    ),
-                    iam_role: Some("arn:aws:iam::123456789012:role/TrinoRole".to_string()),
-                    external_id: Some("external-id-123".to_string()),
-                    max_error_retries: Some(5),
-                    upload_part_size: Some(Quantity("10Mi".to_string())),
-                }),
-                config_overrides: std::collections::HashMap::new(),
-            },
-        });
-
-        let fte_config =
-            ResolvedFaultTolerantExecutionConfig::from_config(&config, None, "default")
-                .await
-                .unwrap();
-
-        assert_eq!(
-            fte_config.config_properties.get("retry-policy"),
-            Some(&"TASK".to_string())
-        );
-        assert_eq!(
-            fte_config
-                .config_properties
-                .get("task-retry-attempts-per-task"),
-            Some(&"2".to_string())
-        );
-
-        assert_eq!(
-            fte_config
-                .exchange_manager_properties
-                .get("exchange-manager.name"),
-            Some(&"filesystem".to_string())
-        );
-        assert_eq!(
-            fte_config
-                .exchange_manager_properties
-                .get("exchange.base-directories"),
-            Some(&"s3://my-bucket/exchange".to_string())
-        );
-
-        assert_eq!(
-            fte_config
-                .exchange_manager_properties
-                .get("exchange.s3.iam-role"),
-            Some(&"arn:aws:iam::123456789012:role/TrinoRole".to_string())
-        );
-        assert_eq!(
-            fte_config
-                .exchange_manager_properties
-                .get("exchange.s3.external-id"),
-            Some(&"external-id-123".to_string())
-        );
-        assert_eq!(
-            fte_config
-                .exchange_manager_properties
-                .get("exchange.s3.max-error-retries"),
-            Some(&"5".to_string())
-        );
-        assert_eq!(
-            fte_config
-                .exchange_manager_properties
-                .get("exchange.s3.upload.part-size"),
-            Some(&"10485760B".to_string())
-        );
-        assert_eq!(
-            fte_config
-                .exchange_manager_properties
-                .get("exchange.sink-buffer-pool-min-size"),
-            Some(&"20".to_string())
-        );
-        assert_eq!(
-            fte_config
-                .exchange_manager_properties
-                .get("exchange.sink-buffers-per-partition"),
-            Some(&"4".to_string())
-        );
-        assert_eq!(
-            fte_config
-                .exchange_manager_properties
-                .get("exchange.sink-max-file-size"),
-            Some(&"2147483648B".to_string())
-        );
-        assert_eq!(
-            fte_config
-                .exchange_manager_properties
-                .get("exchange.source-concurrent-readers"),
-            Some(&"8".to_string())
-        );
-    }
-
-    #[tokio::test]
-    async fn test_exchange_manager_config_overrides() {
-        let mut config_overrides = HashMap::new();
-        config_overrides.insert("custom.property".to_string(), "custom-value".to_string());
-        config_overrides.insert(
-            "exchange.s3.upload.part-size".to_string(),
-            "overridden-value".to_string(),
-        );
-
-        let config = FaultTolerantExecutionConfig::Task(TaskRetryConfig {
-            retry_attempts_per_task: Some(2),
-            retry_initial_delay: None,
-            retry_max_delay: None,
-            retry_delay_scale_factor: None,
-            exchange_deduplication_buffer_size: None,
-            exchange_manager: ExchangeManagerConfig {
-                encryption_enabled: None,
-                sink_buffer_pool_min_size: None,
-                sink_buffers_per_partition: None,
-                sink_max_file_size: None,
-                source_concurrent_readers: None,
-                backend: ExchangeManagerBackend::S3(S3ExchangeConfig {
-                    base_directories: vec!["s3://my-bucket/exchange".to_string()],
-                    connection: stackable_operator::crd::s3::v1alpha1::InlineConnectionOrReference::Reference(
-                        "test-s3-connection".to_string()
-                    ),
-                    iam_role: None,
-                    external_id: None,
-                    max_error_retries: None,
-                    upload_part_size: Some(Quantity("10Mi".to_string())),
-                }),
-                config_overrides,
-            },
-        });
-
-        let fte_config =
-            ResolvedFaultTolerantExecutionConfig::from_config(&config, None, "default")
-                .await
-                .unwrap();
-
-        assert_eq!(
-            fte_config
-                .exchange_manager_properties
-                .get("custom.property"),
-            Some(&"custom-value".to_string())
-        );
-
-        assert_eq!(
-            fte_config
-                .exchange_manager_properties
-                .get("exchange.s3.upload.part-size"),
-            Some(&"overridden-value".to_string())
-        );
-    }
-=======
->>>>>>> 66c6837e
 }