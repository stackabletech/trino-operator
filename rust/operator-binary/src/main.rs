mod authentication;
mod authorization;
mod catalog;
mod command;
mod config;
mod controller;
mod crd;
mod operations;
mod product_logging;

use std::sync::Arc;

<<<<<<< HEAD
use clap::Parser;
=======
use clap::{Parser, crate_description, crate_version};
>>>>>>> 64dfc15b
use futures::stream::StreamExt;
use stackable_operator::{
    YamlSchema,
    cli::{Command, ProductOperatorRun},
    commons::authentication::AuthenticationClass,
    k8s_openapi::api::{
        apps::v1::StatefulSet,
        core::v1::{ConfigMap, Service},
    },
    kube::{
        ResourceExt,
        core::DeserializeGuard,
        runtime::{
            Controller,
            events::{Recorder, Reporter},
            reflector::ObjectRef,
            watcher,
        },
    },
    logging::controller::report_controller_reconciled,
    shared::yaml::SerializeOptions,
};

use crate::{
    controller::{FULL_CONTROLLER_NAME, OPERATOR_NAME},
    crd::{APP_NAME, TrinoCluster, catalog::TrinoCatalog, v1alpha1},
};

mod built_info {
    include!(concat!(env!("OUT_DIR"), "/built.rs"));
}

#[derive(Parser)]
#[clap(about, author)]
struct Opts {
    #[clap(subcommand)]
    cmd: Command,
}

#[tokio::main]
async fn main() -> anyhow::Result<()> {
    let opts = Opts::parse();
    match opts.cmd {
        Command::Crd => {
            TrinoCluster::merged_crd(TrinoCluster::V1Alpha1)?
                .print_yaml_schema(built_info::PKG_VERSION, SerializeOptions::default())?;
            TrinoCatalog::merged_crd(TrinoCatalog::V1Alpha1)?
                .print_yaml_schema(built_info::PKG_VERSION, SerializeOptions::default())?;
        }
        Command::Run(ProductOperatorRun {
            product_config,
            watch_namespace,
            tracing_target,
            cluster_info_opts,
        }) => {
            stackable_operator::logging::initialize_logging(
                "TRINO_OPERATOR_LOG",
                APP_NAME,
                tracing_target,
            );
            tracing::info!(
                built_info.pkg_version = built_info::PKG_VERSION,
                built_info.git_version = built_info::GIT_VERSION,
                built_info.target = built_info::TARGET,
                built_info.built_time_utc = built_info::BUILT_TIME_UTC,
                built_info.rustc_version = built_info::RUSTC_VERSION,
                "Starting {description}",
                description = built_info::PKG_DESCRIPTION
            );
            let product_config = product_config.load(&[
                "deploy/config-spec/properties.yaml",
                "/etc/stackable/trino-operator/config-spec/properties.yaml",
            ])?;

            let client = stackable_operator::client::initialize_operator(
                Some(OPERATOR_NAME.to_string()),
                &cluster_info_opts,
            )
            .await?;
            let event_recorder = Arc::new(Recorder::new(client.as_kube_client(), Reporter {
                controller: FULL_CONTROLLER_NAME.to_string(),
                instance: None,
            }));

            let cluster_controller = Controller::new(
                watch_namespace.get_api::<DeserializeGuard<v1alpha1::TrinoCluster>>(&client),
                watcher::Config::default(),
            );
            let catalog_cluster_store = Arc::new(cluster_controller.store());
            let authentication_class_cluster_store = catalog_cluster_store.clone();

            cluster_controller
                .owns(
                    watch_namespace.get_api::<DeserializeGuard<Service>>(&client),
                    watcher::Config::default(),
                )
                .owns(
                    watch_namespace.get_api::<DeserializeGuard<StatefulSet>>(&client),
                    watcher::Config::default(),
                )
                .owns(
                    watch_namespace.get_api::<DeserializeGuard<ConfigMap>>(&client),
                    watcher::Config::default(),
                )
                .shutdown_on_signal()
                .watches(
                    watch_namespace
                        .get_api::<DeserializeGuard<crd::catalog::v1alpha1::TrinoCatalog>>(&client),
                    watcher::Config::default(),
                    move |catalog| {
                        // TODO: Filter clusters more precisely based on the catalogLabelSelector to avoid unnecessary reconciles
                        catalog_cluster_store
                            .state()
                            .into_iter()
                            // Catalogs can only be referenced within namespaces
                            .filter(move |cluster| cluster.namespace() == catalog.namespace())
                            .map(|cluster| ObjectRef::from_obj(&*cluster))
                    },
                )
                .watches(
                    client.get_api::<DeserializeGuard<AuthenticationClass>>(&()),
                    watcher::Config::default(),
                    move |authentication_class| {
                        authentication_class_cluster_store
                            .state()
                            .into_iter()
                            .filter(move |trino| {
                                references_authentication_class(trino, &authentication_class)
                            })
                            .map(|trino| ObjectRef::from_obj(&*trino))
                    },
                )
                .run(
                    controller::reconcile_trino,
                    controller::error_policy,
                    Arc::new(controller::Ctx {
                        client: client.clone(),
                        product_config,
                    }),
                )
                // We can let the reporting happen in the background
                .for_each_concurrent(
                    16, // concurrency limit
                    |result| {
                        // The event_recorder needs to be shared across all invocations, so that
                        // events are correctly aggregated
                        let event_recorder = event_recorder.clone();
                        async move {
                            report_controller_reconciled(
                                &event_recorder,
                                FULL_CONTROLLER_NAME,
                                &result,
                            )
                            .await;
                        }
                    },
                )
                .await;
        }
    }

    Ok(())
}

fn references_authentication_class(
    trino: &DeserializeGuard<v1alpha1::TrinoCluster>,
    authentication_class: &DeserializeGuard<AuthenticationClass>,
) -> bool {
    let Ok(trino) = &trino.0 else {
        return false;
    };

    let authentication_class_name = authentication_class.name_any();
    trino
        .spec
        .cluster_config
        .authentication
        .iter()
        .any(|c| c.authentication_class_name() == &authentication_class_name)
}<|MERGE_RESOLUTION|>--- conflicted
+++ resolved
@@ -10,11 +10,7 @@
 
 use std::sync::Arc;
 
-<<<<<<< HEAD
 use clap::Parser;
-=======
-use clap::{Parser, crate_description, crate_version};
->>>>>>> 64dfc15b
 use futures::stream::StreamExt;
 use stackable_operator::{
     YamlSchema,
