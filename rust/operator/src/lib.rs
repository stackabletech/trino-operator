use crate::error::Error;
mod error;

use async_trait::async_trait;
use k8s_openapi::api::core::v1::{ConfigMap, Pod};
use kube::api::{ListParams, ResourceExt};
use kube::Api;
use product_config::types::PropertyNameKind;
use product_config::ProductConfigManager;
use stackable_hive_crd::discovery::HiveConnectionInformation;
use stackable_operator::builder::{
    ContainerBuilder, ContainerPortBuilder, ObjectMetaBuilder, PodBuilder,
};
use stackable_operator::client::Client;
use stackable_operator::command::materialize_command;
use stackable_operator::configmap;
use stackable_operator::controller::Controller;
use stackable_operator::controller::{ControllerStrategy, ReconciliationState};
use stackable_operator::error::OperatorResult;
use stackable_operator::identity::{LabeledPodIdentityFactory, PodIdentity, PodToNodeMapping};
use stackable_operator::labels;
use stackable_operator::labels::{
    build_common_labels_for_all_managed_resources, get_recommended_labels,
};
use stackable_operator::name_utils;
use stackable_operator::product_config_utils::{
    config_for_role_and_group, transform_all_roles_to_config, validate_all_roles_and_groups_config,
    ValidatedRoleConfigByPropertyKind,
};
use stackable_operator::reconcile::{
    ContinuationStrategy, ReconcileFunctionAction, ReconcileResult, ReconciliationContext,
};
use stackable_operator::role_utils;
use stackable_operator::role_utils::{
    get_role_and_group_labels, list_eligible_nodes_for_role_and_group, EligibleNodesForRoleAndGroup,
};
use stackable_operator::scheduler::{
    K8SUnboundedHistory, RoleGroupEligibleNodes, ScheduleStrategy, Scheduler, StickyScheduler,
};
use stackable_operator::status::HasClusterExecutionStatus;
use stackable_operator::status::{init_status, ClusterExecutionStatus};
use stackable_operator::versioning::{finalize_versioning, init_versioning};
use stackable_trino_crd::commands::{Restart, Start, Stop};
use stackable_trino_crd::discovery::{
    get_trino_discovery_from_pods, TrinoDiscovery, TrinoDiscoveryProtocol,
};
use stackable_trino_crd::{
<<<<<<< HEAD
    TrinoCluster, TrinoClusterSpec, TrinoRole, APP_NAME, CERTIFICATE_PEM,
    CERT_FILE_CONTENT_MAP_KEY, CONFIG_DIR_NAME, CONFIG_PROPERTIES, DISCOVERY_URI, HTTPS_PORT,
    HTTP_PORT, HTTP_SERVER_HTTPS_PORT, HTTP_SERVER_PORT, JAVA_HOME, JVM_CONFIG, LOG_PROPERTIES,
    METRICS_PORT, METRICS_PORT_PROPERTY, NODE_ID, NODE_PROPERTIES,
    PASSWORD_AUTHENTICATOR_PROPERTIES, PASSWORD_DB, PW_FILE_CONTENT_MAP_KEY,
=======
    TrinoCluster, TrinoClusterSpec, TrinoRole, APP_NAME, CONFIG_DIR_NAME, CONFIG_PROPERTIES,
    DISCOVERY_URI, HIVE_PROPERTIES, HTTP_PORT, HTTP_SERVER_PORT, JAVA_HOME, JVM_CONFIG,
    LOG_PROPERTIES, METRICS_PORT, METRICS_PORT_PROPERTY, NODE_ID, NODE_PROPERTIES,
>>>>>>> 58385bbd
};
use std::collections::{BTreeMap, HashMap};
use std::future::Future;
use std::pin::Pin;
use std::sync::Arc;
use std::time::Duration;
use strum::IntoEnumIterator;
use tracing::error;
use tracing::{debug, info, trace, warn};

const FINALIZER_NAME: &str = "trino.stackable.tech/cleanup";
const ID_LABEL: &str = "trino.stackable.tech/id";
const SHOULD_BE_SCRAPED: &str = "monitoring.stackable.tech/should_be_scraped";

const CONFIG_MAP_TYPE_CONF: &str = "config";
const CONFIG_MAP_TYPE_HIVE: &str = "hive";

type TrinoReconcileResult = ReconcileResult<error::Error>;

struct TrinoState {
    context: ReconciliationContext<TrinoCluster>,
    existing_pods: Vec<Pod>,
    eligible_nodes: EligibleNodesForRoleAndGroup,
    validated_role_config: ValidatedRoleConfigByPropertyKind,
    trino_discovery: Option<TrinoDiscovery>,
    hive_information: Option<HiveConnectionInformation>,
}

impl TrinoState {
    async fn get_trino_discovery(&mut self) -> TrinoReconcileResult {
        let discovery = get_trino_discovery_from_pods(&self.existing_pods)?;

        debug!("Received Trino discovery information: [{:?}]", discovery);

        self.trino_discovery = discovery;

        Ok(ReconcileFunctionAction::Continue)
    }

    async fn get_hive_connection_information(&mut self) -> TrinoReconcileResult {
        let hive_ref: &stackable_hive_crd::discovery::HiveReference =
            &self.context.resource.spec.hive_reference;

        // if let Some(chroot) = zk_ref.chroot.as_deref() {
        //     stackable_zookeeper_crd::discovery::is_valid_zookeeper_path(chroot)?;
        // }

        let hive_info =
            stackable_hive_crd::discovery::get_hive_connection_info(&self.context.client, hive_ref)
                .await?;

        warn!("Received Hive connection information: [{:?}]", hive_info);

        self.hive_information = hive_info;

        Ok(ReconcileFunctionAction::Continue)
    }

    /// Required labels for pods. Pods without any of these will deleted and/or replaced.
    pub fn get_required_labels(&self) -> BTreeMap<String, Option<Vec<String>>> {
        let roles = TrinoRole::iter()
            .map(|role| role.to_string())
            .collect::<Vec<_>>();
        let mut mandatory_labels = BTreeMap::new();

        mandatory_labels.insert(labels::APP_COMPONENT_LABEL.to_string(), Some(roles));
        mandatory_labels.insert(
            labels::APP_INSTANCE_LABEL.to_string(),
            Some(vec![self.context.name()]),
        );
        mandatory_labels.insert(
            labels::APP_VERSION_LABEL.to_string(),
            Some(vec![self.context.resource.spec.version.to_string()]),
        );
        mandatory_labels.insert(ID_LABEL.to_string(), None);

        mandatory_labels
    }

    /// Will initialize the status object if it's never been set.
    async fn init_status(&mut self) -> TrinoReconcileResult {
        // init status with default values if not available yet.
        self.context.resource = init_status(&self.context.client, &self.context.resource).await?;

        let spec_version = self.context.resource.spec.version.clone();

        self.context.resource =
            init_versioning(&self.context.client, &self.context.resource, spec_version).await?;

        // set the cluster status to running
        if self.context.resource.cluster_execution_status().is_none() {
            self.context
                .client
                .merge_patch_status(
                    &self.context.resource,
                    &self
                        .context
                        .resource
                        .cluster_execution_status_patch(&ClusterExecutionStatus::Running),
                )
                .await?;
        }

        Ok(ReconcileFunctionAction::Continue)
    }

    pub async fn create_missing_pods(&mut self) -> TrinoReconcileResult {
        trace!(target: "create_missing_pods","Starting `create_missing_pods`");

        // The iteration happens in two stages here, to accommodate the way our operators think
        // about roles and role groups.
        // The hierarchy is:
        // - Roles (Master, Worker, History-Server)
        //   - Role groups (user defined)
        for role in TrinoRole::iter() {
            let role_str = &role.to_string();
            if let Some(nodes_for_role) = self.eligible_nodes.get(role_str) {
                for (role_group, eligible_nodes) in nodes_for_role {
                    debug!( target: "create_missing_pods",
                        "Identify missing pods for [{}] role and group [{}]",
                        role_str, role_group
                    );
                    trace!( target: "create_missing_pods",
                        "candidate_nodes[{}]: [{:?}]",
                        eligible_nodes.nodes.len(),
                        eligible_nodes
                            .nodes
                            .iter()
                            .map(|node| node.metadata.name.as_ref().unwrap())
                            .collect::<Vec<_>>()
                    );
                    trace!(target: "create_missing_pods",
                        "existing_pods[{}]: [{:?}]",
                        &self.existing_pods.len(),
                        &self
                            .existing_pods
                            .iter()
                            .map(|pod| pod.metadata.name.as_ref().unwrap())
                            .collect::<Vec<_>>()
                    );
                    trace!(target: "create_missing_pods",
                        "labels: [{:?}]",
                        get_role_and_group_labels(role_str, role_group)
                    );
                    let mut history = match self
                        .context
                        .resource
                        .status
                        .as_ref()
                        .and_then(|status| status.history.as_ref())
                    {
                        Some(simple_history) => {
                            // we clone here because we cannot access mut self because we need it later
                            // to create config maps and pods. The `status` history will be out of sync
                            // with the cloned `simple_history` until the next reconcile.
                            // The `status` history should not be used after this method to avoid side
                            // effects.
                            K8SUnboundedHistory::new(&self.context.client, simple_history.clone())
                        }
                        None => K8SUnboundedHistory::new(
                            &self.context.client,
                            PodToNodeMapping::default(),
                        ),
                    };

                    let mut sticky_scheduler =
                        StickyScheduler::new(&mut history, ScheduleStrategy::GroupAntiAffinity);

                    let pod_id_factory = LabeledPodIdentityFactory::new(
                        APP_NAME,
                        &self.context.name(),
                        &self.eligible_nodes,
                        ID_LABEL,
                        1,
                    );

                    trace!("pod_id_factory: {:?}", pod_id_factory.as_ref());

                    let state = sticky_scheduler.schedule(
                        &pod_id_factory,
                        &RoleGroupEligibleNodes::from(&self.eligible_nodes),
                        &self.existing_pods,
                    )?;

                    let mapping = state.remaining_mapping().filter(
                        APP_NAME,
                        &self.context.name(),
                        role_str,
                        role_group,
                    );

                    if let Some((pod_id, node_id)) = mapping.iter().next() {
                        // now we have a node that needs a pod -> get validated config
                        let validated_config = config_for_role_and_group(
                            pod_id.role(),
                            pod_id.group(),
                            &self.validated_role_config,
                        )?;

                        let config_maps = self
                            .create_config_maps(pod_id, &role, &node_id.name, validated_config)
                            .await?;

                        self.create_pod(
                            pod_id,
                            &role,
                            &node_id.name,
                            &config_maps,
                            validated_config,
                        )
                        .await?;

                        history.save(&self.context.resource).await?;

                        return Ok(ReconcileFunctionAction::Requeue(Duration::from_secs(10)));
                    }
                }
            }
        }

        // If we reach here it means all pods must be running on target_version.
        // We can now set current_version to target_version (if target_version was set) and
        // target_version to None
        finalize_versioning(&self.context.client, &self.context.resource).await?;

        Ok(ReconcileFunctionAction::Continue)
    }

    /// Creates the config maps required for a Trino instance (or role, role_group combination):
    /// * The 'node.properties'
    /// * The 'config.properties'
    /// * The 'jvm.config'
    /// * The 'log.properties'
    ///
    /// Returns a map with a 'type' identifier (e.g. config) as key and the corresponding
    /// ConfigMap as value. This is required to set the volume mounts in the pod later on.
    ///
    /// # Arguments
    ///
    /// - `pod_id` - The `PodIdentity` containing app, instance, role, group names and the id.
    /// - `role` - The `TrinoRole` for the pod to be created.
    /// - `node_name` - The node_name where the pod will be scheduled.
    /// - `validated_config` - The validated product config.
    /// - `id_mapping` - All id to node mappings required to create config maps
    ///
    async fn create_config_maps(
        &self,
        pod_id: &PodIdentity,
        role: &TrinoRole,
        node_name: &str,
        validated_config: &HashMap<PropertyNameKind, BTreeMap<String, String>>,
    ) -> Result<HashMap<&'static str, ConfigMap>, Error> {
        let mut config_maps = HashMap::new();
        let mut cm_conf_data = BTreeMap::new();
        let mut cm_hive_data = BTreeMap::new();

        let version = &self.context.resource.spec.version;

        // TODO: create via product config?
        let mut jvm_config = "-server
-Xmx16G
-XX:-UseBiasedLocking
-XX:+UseG1GC
-XX:G1HeapRegionSize=32M
-XX:+ExplicitGCInvokesConcurrent
-XX:+ExitOnOutOfMemoryError
-XX:+HeapDumpOnOutOfMemoryError
-XX:-OmitStackTraceInFastThrow
-XX:ReservedCodeCacheSize=512M
-XX:PerMethodRecompilationCutoff=10000
-XX:PerBytecodeRecompilationCutoff=10000
-Djdk.attach.allowAttachSelf=true
-Djdk.nio.maxCachedBufferSize=2000000"
            .to_string();

        for (property_name_kind, config) in validated_config {
            let mut transformed_config: BTreeMap<String, Option<String>> = config
                .iter()
                .map(|(k, v)| (k.clone(), Some(v.clone())))
                .collect();

            match property_name_kind {
                PropertyNameKind::File(file_name) if file_name == CONFIG_PROPERTIES => {
                    // if we a coordinator, we need to build the discovery string; workers can
                    // use the discovery service once a coordinator was created
                    if role == &TrinoRole::Coordinator {
                        if let Some(http_port) = config.get(HTTP_SERVER_PORT) {
                            let build_discovery = TrinoDiscovery {
                                node_name: node_name.to_string(),
                                http_port: http_port.clone(),
                                // TODO: what with https?
                                protocol: TrinoDiscoveryProtocol::default(),
                            };
                            transformed_config.insert(
                                DISCOVERY_URI.to_string(),
                                Some(build_discovery.connection_string()),
                            );
                        } else {
                            return Err(Error::TrinoCoordinatorMissingPortError {
                                port: HTTP_SERVER_PORT.to_string(),
                                discovery_property: DISCOVERY_URI.to_string(),
                            });
                        }
                    } else if role == &TrinoRole::Worker {
                        if let Some(discovery) = &self.trino_discovery {
                            transformed_config.insert(
                                DISCOVERY_URI.to_string(),
                                Some(discovery.connection_string()),
                            );
                        }
                    }

                    let config_properties = product_config::writer::to_java_properties_string(
                        transformed_config.iter(),
                    )?;

                    cm_conf_data.insert(file_name.to_string(), config_properties);
                }

                PropertyNameKind::File(file_name) if file_name == NODE_PROPERTIES => {
                    // we have to generate a unique node.id which consists of <role>-<id>.
                    transformed_config.insert(
                        NODE_ID.to_string(),
                        Some(format!("{}-{}", pod_id.role(), pod_id.id())),
                    );

                    let node_properties = product_config::writer::to_java_properties_string(
                        transformed_config.iter(),
                    )?;

                    cm_conf_data.insert(file_name.to_string(), node_properties);
                }
                PropertyNameKind::File(file_name) if file_name == HIVE_PROPERTIES => {
                    if let Some(hive_info) = &self.hive_information {
                        transformed_config
                            .insert("connector.name".to_string(), Some("hive".to_string()));
                        transformed_config.insert(
                            "hive.metastore.uri".to_string(),
                            Some(hive_info.full_connection_string()),
                        );

                        let config_properties = product_config::writer::to_java_properties_string(
                            transformed_config.iter(),
                        )?;

                        cm_hive_data.insert(HIVE_PROPERTIES.to_string(), config_properties);
                    }
                }
                PropertyNameKind::File(file_name) if file_name == LOG_PROPERTIES => {
                    let log_properties = product_config::writer::to_java_properties_string(
                        transformed_config.iter(),
                    )?;

                    cm_conf_data.insert(file_name.to_string(), log_properties);
                }
                PropertyNameKind::File(file_name)
                    if file_name == PASSWORD_AUTHENTICATOR_PROPERTIES =>
                {
                    if role == &TrinoRole::Coordinator && !transformed_config.is_empty() {
                        let pw_properties = product_config::writer::to_java_properties_string(
                            transformed_config.iter(),
                        )?;
                        cm_conf_data.insert(file_name.to_string(), pw_properties);
                    }
                }
                PropertyNameKind::File(file_name) if file_name == PASSWORD_DB => {
                    if role == &TrinoRole::Coordinator && !config.is_empty() {
                        let pw_file_content = config.get(PW_FILE_CONTENT_MAP_KEY).unwrap(); // TODO handle unwrap differently!!
                        cm_conf_data.insert(file_name.to_string(), pw_file_content.to_string());
                    }
                }
                PropertyNameKind::File(file_name) if file_name == JVM_CONFIG => {
                    // if metrics port is set we need to adapt the
                    if let Some(metrics_port) = config.get(METRICS_PORT_PROPERTY) {
                        jvm_config.push_str(&format!("\n-javaagent:{{{{packageroot}}}}/{}/stackable/lib/jmx_prometheus_javaagent-0.16.1.jar={}:{{{{packageroot}}}}/{}/stackable/conf/jmx_exporter.yaml",
                                                 version.package_directory(), metrics_port, version.package_directory()));
                    }
                }
                PropertyNameKind::File(file_name) if file_name == CERTIFICATE_PEM => {
                    if role == &TrinoRole::Coordinator && !config.is_empty() {
                        let cert_file_content = config.get(CERT_FILE_CONTENT_MAP_KEY).unwrap(); // TODO handle unwrap differently!!
                        cm_conf_data.insert(file_name.to_string(), cert_file_content.to_string());
                    }
                }
                _ => {}
            }
        }

        cm_conf_data.insert(JVM_CONFIG.to_string(), jvm_config.to_string());

        // trino config map
        let mut cm_labels = get_recommended_labels(
            &self.context.resource,
            pod_id.app(),
            &self.context.resource.spec.version.to_string(),
            pod_id.role(),
            pod_id.group(),
        );

        cm_labels.insert(
            configmap::CONFIGMAP_TYPE_LABEL.to_string(),
            CONFIG_MAP_TYPE_CONF.to_string(),
        );

        let cm_conf_name = name_utils::build_resource_name(
            pod_id.app(),
            &self.context.name(),
            pod_id.role(),
            Some(pod_id.group()),
            None,
            Some(CONFIG_MAP_TYPE_CONF),
        )?;

        let cm_config = configmap::build_config_map(
            &self.context.resource,
            &cm_conf_name,
            &self.context.namespace(),
            cm_labels.clone(),
            cm_conf_data,
        )?;

        // hive configmap
        let mut hive_labels = get_recommended_labels(
            &self.context.resource,
            pod_id.app(),
            &self.context.resource.spec.version.to_string(),
            pod_id.role(),
            pod_id.group(),
        );

        hive_labels.insert(
            configmap::CONFIGMAP_TYPE_LABEL.to_string(),
            CONFIG_MAP_TYPE_HIVE.to_string(),
        );

        let cm_hive_name = name_utils::build_resource_name(
            pod_id.app(),
            &self.context.name(),
            pod_id.role(),
            Some(pod_id.group()),
            None,
            Some(CONFIG_MAP_TYPE_HIVE),
        )?;

        let cm_hive = configmap::build_config_map(
            &self.context.resource,
            &cm_hive_name,
            &self.context.namespace(),
            hive_labels,
            cm_hive_data,
        )?;

        config_maps.insert(
            CONFIG_MAP_TYPE_CONF,
            configmap::create_config_map(&self.context.client, cm_config).await?,
        );

        config_maps.insert(
            CONFIG_MAP_TYPE_HIVE,
            configmap::create_config_map(&self.context.client, cm_hive).await?,
        );

        trace!("config_maps to be returned: {:?}", config_maps);
        Ok(config_maps)
    }

    /// Creates the pod required for the Trino instance.
    ///
    /// # Arguments
    ///
    /// - `role` - Trino role.
    /// - `group` - The role group.
    /// - `node_name` - The node name for this pod.
    /// - `config_maps` - The config maps and respective types required for this pod.
    /// - `validated_config` - The validated product config.
    ///
    async fn create_pod(
        &self,
        pod_id: &PodIdentity,
        role: &TrinoRole,
        node_name: &str,
        config_maps: &HashMap<&'static str, ConfigMap>,
        validated_config: &HashMap<PropertyNameKind, BTreeMap<String, String>>,
    ) -> Result<Pod, error::Error> {
        let metrics_port = validated_config
            .get(&PropertyNameKind::File(JVM_CONFIG.to_string()))
            .and_then(|jvm_config| jvm_config.get(METRICS_PORT_PROPERTY));

        let http_port = validated_config
            .get(&PropertyNameKind::File(CONFIG_PROPERTIES.to_string()))
            .and_then(|jvm_config| jvm_config.get(HTTP_SERVER_PORT));

        let https_port = validated_config
            .get(&PropertyNameKind::File(CONFIG_PROPERTIES.to_string()))
            .and_then(|jvm_config| jvm_config.get(HTTP_SERVER_HTTPS_PORT));

        let java_home = validated_config
            .get(&PropertyNameKind::Env)
            .and_then(|env| env.get(JAVA_HOME));

        let version = &self.context.resource.spec.version;

        let pod_name = name_utils::build_resource_name(
            pod_id.app(),
            &self.context.name(),
            pod_id.role(),
            Some(pod_id.group()),
            Some(node_name),
            None,
        )?;

        let mut recommended_labels = get_recommended_labels(
            &self.context.resource,
            pod_id.app(),
            &version.to_string(),
            pod_id.role(),
            pod_id.group(),
        );
        recommended_labels.insert(ID_LABEL.to_string(), pod_id.id().to_string());

        let mut cb = ContainerBuilder::new(APP_NAME);
        cb.image(version.package_name());
        cb.command(role.get_command(version));

        if let Some(java_home) = java_home {
            cb.add_env_var(JAVA_HOME, java_home);
        }

        if let Some(config_map_data) = config_maps.get(CONFIG_MAP_TYPE_CONF) {
            if let Some(name) = config_map_data.metadata.name.as_ref() {
                cb.add_configmapvolume(name, CONFIG_DIR_NAME.to_string());
            } else {
                return Err(error::Error::MissingConfigMapNameError {
                    cm_type: CONFIG_MAP_TYPE_CONF,
                });
            }
        } else {
            return Err(error::Error::MissingConfigMapError {
                cm_type: CONFIG_MAP_TYPE_CONF,
                pod_name,
            });
        }

        // add second volume for hive catalog
        if let Some(config_map_data) = config_maps.get(CONFIG_MAP_TYPE_HIVE) {
            if let Some(name) = config_map_data.metadata.name.as_ref() {
                cb.add_configmapvolume(name, format!("{}/catalog", CONFIG_DIR_NAME));
            } else {
                return Err(error::Error::MissingConfigMapNameError {
                    cm_type: CONFIG_MAP_TYPE_HIVE,
                });
            }
        } else {
            return Err(error::Error::MissingConfigMapError {
                cm_type: CONFIG_MAP_TYPE_HIVE,
                pod_name,
            });
        }

        let mut annotations = BTreeMap::new();
        // only add metrics container port and annotation if required
        if let Some(metrics_port) = metrics_port {
            annotations.insert(SHOULD_BE_SCRAPED.to_string(), "true".to_string());
            cb.add_container_port(
                ContainerPortBuilder::new(metrics_port.parse()?)
                    .name(METRICS_PORT)
                    .build(),
            );
        }

        if let Some(http_port) = http_port {
            cb.add_container_port(
                ContainerPortBuilder::new(http_port.parse()?)
                    .name(HTTP_PORT)
                    .build(),
            );
        }

        if let Some(https_port) = https_port {
            cb.add_container_port(
                ContainerPortBuilder::new(https_port.parse()?)
                    .name(HTTPS_PORT)
                    .build(),
            );
        }

        let pod = PodBuilder::new()
            .metadata(
                ObjectMetaBuilder::new()
                    .generate_name(pod_name)
                    .namespace(&self.context.client.default_namespace)
                    .with_labels(recommended_labels)
                    .with_annotations(annotations)
                    .ownerreference_from_resource(&self.context.resource, Some(true), Some(true))?
                    .build()?,
            )
            .add_stackable_agent_tolerations()
            .add_container(cb.build())
            .node_name(node_name)
            .build()?;

        trace!("create_pod: {:?}", pod_id);
        Ok(self.context.client.create(&pod).await?)
    }

    async fn delete_all_pods(&self) -> OperatorResult<ReconcileFunctionAction> {
        for pod in &self.existing_pods {
            self.context.client.delete(pod).await?;
        }
        Ok(ReconcileFunctionAction::Done)
    }

    pub async fn process_command(&mut self) -> TrinoReconcileResult {
        match self.context.retrieve_current_command().await? {
            // if there is no new command and the execution status is stopped we stop the
            // reconcile loop here.
            None => match self.context.resource.cluster_execution_status() {
                Some(execution_status) if execution_status == ClusterExecutionStatus::Stopped => {
                    Ok(ReconcileFunctionAction::Done)
                }
                _ => Ok(ReconcileFunctionAction::Continue),
            },
            Some(command_ref) => match command_ref.kind.as_str() {
                "Restart" => {
                    info!("Restarting cluster [{:?}]", command_ref);
                    let mut restart_command: Restart =
                        materialize_command(&self.context.client, &command_ref).await?;
                    Ok(self.context.default_restart(&mut restart_command).await?)
                }
                "Start" => {
                    info!("Starting cluster [{:?}]", command_ref);
                    let mut start_command: Start =
                        materialize_command(&self.context.client, &command_ref).await?;
                    Ok(self.context.default_start(&mut start_command).await?)
                }
                "Stop" => {
                    info!("Stopping cluster [{:?}]", command_ref);
                    let mut stop_command: Stop =
                        materialize_command(&self.context.client, &command_ref).await?;

                    Ok(self.context.default_stop(&mut stop_command).await?)
                }
                _ => {
                    error!("Got unknown type of command: [{:?}]", command_ref);
                    Ok(ReconcileFunctionAction::Done)
                }
            },
        }
    }
}

impl ReconciliationState for TrinoState {
    type Error = error::Error;

    fn reconcile(
        &mut self,
    ) -> Pin<Box<dyn Future<Output = Result<ReconcileFunctionAction, Self::Error>> + Send + '_>>
    {
        info!("========================= Starting reconciliation =========================");

        Box::pin(async move {
            self.init_status()
                .await?
                .then(self.context.handle_deletion(
                    Box::pin(self.delete_all_pods()),
                    FINALIZER_NAME,
                    true,
                ))
                .await?
                .then(self.context.delete_illegal_pods(
                    self.existing_pods.as_slice(),
                    &self.get_required_labels(),
                    ContinuationStrategy::OneRequeue,
                ))
                .await?
                .then(
                    self.context
                        .wait_for_terminating_pods(self.existing_pods.as_slice()),
                )
                .await?
                .then(
                    self.context
                        .wait_for_running_and_ready_pods(&self.existing_pods),
                )
                .await?
                .then(self.process_command())
                .await?
                .then(self.context.delete_excess_pods(
                    list_eligible_nodes_for_role_and_group(&self.eligible_nodes).as_slice(),
                    &self.existing_pods,
                    ContinuationStrategy::OneRequeue,
                ))
                .await?
                .then(self.get_hive_connection_information())
                .await?
                .then(self.get_trino_discovery())
                .await?
                .then(self.create_missing_pods())
                .await
        })
    }
}

struct TrinoStrategy {
    config: Arc<ProductConfigManager>,
}

impl TrinoStrategy {
    pub fn new(config: ProductConfigManager) -> TrinoStrategy {
        TrinoStrategy {
            config: Arc::new(config),
        }
    }
}

#[async_trait]
impl ControllerStrategy for TrinoStrategy {
    type Item = TrinoCluster;
    type State = TrinoState;
    type Error = Error;

    /// Init the Trino state. Store all available pods owned by this cluster for later processing.
    /// Retrieve nodes that fit selectors and store them for later processing:
    /// TrinoRole (we only have 'server') -> role group -> list of nodes.
    async fn init_reconcile_state(
        &self,
        context: ReconciliationContext<Self::Item>,
    ) -> Result<Self::State, Self::Error> {
        let existing_pods = context
            .list_owned(build_common_labels_for_all_managed_resources(
                APP_NAME,
                &context.resource.name(),
            ))
            .await?;
        trace!(
            "{}: Found [{}] pods",
            context.log_name(),
            existing_pods.len()
        );

        let trino_spec: TrinoClusterSpec = context.resource.spec.clone();

        let mut eligible_nodes = HashMap::new();

        eligible_nodes.insert(
            TrinoRole::Worker.to_string(),
            role_utils::find_nodes_that_fit_selectors(&context.client, None, &trino_spec.workers)
                .await?,
        );

        eligible_nodes.insert(
            TrinoRole::Coordinator.to_string(),
            role_utils::find_nodes_that_fit_selectors(
                &context.client,
                None,
                &trino_spec.coordinators,
            )
            .await?,
        );

        trace!("Eligible Nodes: {:?}", eligible_nodes);

        let mut roles = HashMap::new();

        let config_files = vec![
            PropertyNameKind::File(CONFIG_PROPERTIES.to_string()),
            PropertyNameKind::File(HIVE_PROPERTIES.to_string()),
            PropertyNameKind::File(NODE_PROPERTIES.to_string()),
            PropertyNameKind::File(JVM_CONFIG.to_string()),
            PropertyNameKind::File(LOG_PROPERTIES.to_string()),
        ];

        roles.insert(
            TrinoRole::Coordinator.to_string(),
            (
<<<<<<< HEAD
                vec![
                    PropertyNameKind::File(CONFIG_PROPERTIES.to_string()),
                    PropertyNameKind::File(NODE_PROPERTIES.to_string()),
                    PropertyNameKind::File(JVM_CONFIG.to_string()),
                    PropertyNameKind::File(LOG_PROPERTIES.to_string()),
                    PropertyNameKind::File(PASSWORD_AUTHENTICATOR_PROPERTIES.to_string()),
                    PropertyNameKind::File(PASSWORD_DB.to_string()),
                    PropertyNameKind::File(CERTIFICATE_PEM.to_string()),
                ],
=======
                config_files.clone(),
>>>>>>> 58385bbd
                context.resource.spec.coordinators.clone().into(),
            ),
        );

        roles.insert(
            TrinoRole::Worker.to_string(),
<<<<<<< HEAD
            (
                vec![
                    PropertyNameKind::File(CONFIG_PROPERTIES.to_string()),
                    PropertyNameKind::File(NODE_PROPERTIES.to_string()),
                    PropertyNameKind::File(JVM_CONFIG.to_string()),
                    PropertyNameKind::File(LOG_PROPERTIES.to_string()),
                    PropertyNameKind::File(PASSWORD_AUTHENTICATOR_PROPERTIES.to_string()),
                    PropertyNameKind::File(PASSWORD_DB.to_string()),
                ],
                context.resource.spec.workers.clone().into(),
            ),
=======
            (config_files, context.resource.spec.workers.clone().into()),
>>>>>>> 58385bbd
        );

        let role_config = transform_all_roles_to_config(&context.resource, roles);
        let validated_role_config = validate_all_roles_and_groups_config(
            &context.resource.spec.version.to_string(),
            &role_config,
            &self.config,
            false,
            false,
        )?;

        Ok(TrinoState {
            context,
            existing_pods,
            eligible_nodes,
            validated_role_config,
            trino_discovery: None,
            hive_information: None,
        })
    }
}

/// This creates an instance of a [`Controller`] which waits for incoming events and reconciles them.
///
/// This is an async method and the returned future needs to be consumed to make progress.
pub async fn create_controller(client: Client, product_config_path: &str) -> OperatorResult<()> {
    let api: Api<TrinoCluster> = client.get_all_api();
    let pods_api: Api<Pod> = client.get_all_api();
    let config_maps_api: Api<ConfigMap> = client.get_all_api();
    let cmd_restart_api: Api<Restart> = client.get_all_api();
    let cmd_start_api: Api<Start> = client.get_all_api();
    let cmd_stop_api: Api<Stop> = client.get_all_api();

    let controller = Controller::new(api)
        .owns(pods_api, ListParams::default())
        .owns(config_maps_api, ListParams::default())
        .owns(cmd_restart_api, ListParams::default())
        .owns(cmd_start_api, ListParams::default())
        .owns(cmd_stop_api, ListParams::default());

    let product_config = ProductConfigManager::from_yaml_file(product_config_path).unwrap();

    let strategy = TrinoStrategy::new(product_config);

    controller
        .run(client, strategy, Duration::from_secs(10))
        .await;

    Ok(())
}<|MERGE_RESOLUTION|>--- conflicted
+++ resolved
@@ -45,17 +45,11 @@
     get_trino_discovery_from_pods, TrinoDiscovery, TrinoDiscoveryProtocol,
 };
 use stackable_trino_crd::{
-<<<<<<< HEAD
     TrinoCluster, TrinoClusterSpec, TrinoRole, APP_NAME, CERTIFICATE_PEM,
-    CERT_FILE_CONTENT_MAP_KEY, CONFIG_DIR_NAME, CONFIG_PROPERTIES, DISCOVERY_URI, HTTPS_PORT,
-    HTTP_PORT, HTTP_SERVER_HTTPS_PORT, HTTP_SERVER_PORT, JAVA_HOME, JVM_CONFIG, LOG_PROPERTIES,
-    METRICS_PORT, METRICS_PORT_PROPERTY, NODE_ID, NODE_PROPERTIES,
+    CERT_FILE_CONTENT_MAP_KEY, CONFIG_DIR_NAME, CONFIG_PROPERTIES, DISCOVERY_URI, HIVE_PROPERTIES,
+    HTTPS_PORT, HTTP_PORT, HTTP_SERVER_HTTPS_PORT, HTTP_SERVER_PORT, JAVA_HOME, JVM_CONFIG,
+    LOG_PROPERTIES, METRICS_PORT, METRICS_PORT_PROPERTY, NODE_ID, NODE_PROPERTIES,
     PASSWORD_AUTHENTICATOR_PROPERTIES, PASSWORD_DB, PW_FILE_CONTENT_MAP_KEY,
-=======
-    TrinoCluster, TrinoClusterSpec, TrinoRole, APP_NAME, CONFIG_DIR_NAME, CONFIG_PROPERTIES,
-    DISCOVERY_URI, HIVE_PROPERTIES, HTTP_PORT, HTTP_SERVER_PORT, JAVA_HOME, JVM_CONFIG,
-    LOG_PROPERTIES, METRICS_PORT, METRICS_PORT_PROPERTY, NODE_ID, NODE_PROPERTIES,
->>>>>>> 58385bbd
 };
 use std::collections::{BTreeMap, HashMap};
 use std::future::Future;
@@ -831,40 +825,18 @@
         roles.insert(
             TrinoRole::Coordinator.to_string(),
             (
-<<<<<<< HEAD
-                vec![
-                    PropertyNameKind::File(CONFIG_PROPERTIES.to_string()),
-                    PropertyNameKind::File(NODE_PROPERTIES.to_string()),
-                    PropertyNameKind::File(JVM_CONFIG.to_string()),
-                    PropertyNameKind::File(LOG_PROPERTIES.to_string()),
+                config_files.clone().extend(vec![
                     PropertyNameKind::File(PASSWORD_AUTHENTICATOR_PROPERTIES.to_string()),
                     PropertyNameKind::File(PASSWORD_DB.to_string()),
                     PropertyNameKind::File(CERTIFICATE_PEM.to_string()),
-                ],
-=======
-                config_files.clone(),
->>>>>>> 58385bbd
+                ]),
                 context.resource.spec.coordinators.clone().into(),
             ),
         );
 
         roles.insert(
             TrinoRole::Worker.to_string(),
-<<<<<<< HEAD
-            (
-                vec![
-                    PropertyNameKind::File(CONFIG_PROPERTIES.to_string()),
-                    PropertyNameKind::File(NODE_PROPERTIES.to_string()),
-                    PropertyNameKind::File(JVM_CONFIG.to_string()),
-                    PropertyNameKind::File(LOG_PROPERTIES.to_string()),
-                    PropertyNameKind::File(PASSWORD_AUTHENTICATOR_PROPERTIES.to_string()),
-                    PropertyNameKind::File(PASSWORD_DB.to_string()),
-                ],
-                context.resource.spec.workers.clone().into(),
-            ),
-=======
             (config_files, context.resource.spec.workers.clone().into()),
->>>>>>> 58385bbd
         );
 
         let role_config = transform_all_roles_to_config(&context.resource, roles);
