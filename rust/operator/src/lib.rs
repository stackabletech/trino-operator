--- conflicted
+++ resolved
@@ -291,7 +291,7 @@
         for (property_name_kind, config) in validated_config {
             match property_name_kind {
                 PropertyNameKind::File(file_name)
-                    if file_name == SERVER_PROPERTIES
+                    if file_name == CONFIG_PROPERTIES
                         || file_name == NODE_PROPERTIES
                         || file_name == LOG_PROPERTIES =>
                 {
@@ -319,28 +319,7 @@
             }
         }
 
-<<<<<<< HEAD
         cm_conf_data.insert(JVM_CONFIG.to_string(), jvm_config.to_string());
-=======
-        let JVM_CONFIG_DATA = format!(
-            "-server
--Xmx16G
--XX:-UseBiasedLocking
--XX:+UseG1GC
--XX:G1HeapRegionSize=32M
--XX:+ExplicitGCInvokesConcurrent
--XX:+ExitOnOutOfMemoryError
--XX:+HeapDumpOnOutOfMemoryError
--XX:-OmitStackTraceInFastThrow
--XX:ReservedCodeCacheSize=512M
--XX:PerMethodRecompilationCutoff=10000
--XX:PerBytecodeRecompilationCutoff=10000
--Djdk.attach.allowAttachSelf=true
--Djdk.nio.maxCachedBufferSize=2000000"
-        );
-
-        cm_conf_data.insert(JVM_CONFIG.to_string(), JVM_CONFIG_DATA.to_string());
->>>>>>> f1ac9da2
 
         let mut cm_labels = get_recommended_labels(
             &self.context.resource,
@@ -407,93 +386,7 @@
             .get(&PropertyNameKind::File(CONFIG_PROPERTIES.to_string()))
             .and_then(|jvm_config| jvm_config.get(HTTP_SERVER_PORT));
 
-<<<<<<< HEAD
         let version = &self.context.resource.spec.version;
-=======
-        //cb.command(vec![
-        //    format!("trino-server-{}/bin/launcher", version.to_string()),
-        //    "run".to_string(),
-        //    "--etc-dir=",
-        //    format!("{{{{configroot}}}}/{}", CONFIG_DIR_NAME),
-        //]);
-        //        cb.add_env_var("JAVA_HOME", "/usr/lib/jvm/java-11-openjdk-amd64/");
-
-        cb.command(role.get_command(&version));
-        cb.add_env_var("JAVA_HOME", "/usr/lib/jvm/java-11-openjdk-amd64/");
-        for (map_name, map) in config_maps {
-            if let Some(name) = map.metadata.name.as_ref() {
-                cb.add_configmapvolume(name, "conf".to_string());
-            } else {
-                return Err(error::Error::MissingConfigMapNameError {
-                    cm_type: CONFIG_MAP_TYPE_CONF,
-                });
-            }
-        }
-
-        let pod = PodBuilder::new()
-            .metadata(
-                ObjectMetaBuilder::new()
-                    .generate_name(pod_name)
-                    .namespace(&self.context.client.default_namespace)
-                    .with_labels(recommended_labels)
-                    .ownerreference_from_resource(&self.context.resource, Some(true), Some(true))?
-                    .build()?,
-            )
-            .add_stackable_agent_tolerations()
-            .add_container(cb.build())
-            .node_name(node_name)
-            .build()?;
-
-        Ok(self.context.client.create(&pod).await?)
-        /*
-        // extract container ports
-        if let Some(config) =
-            validated_config.get(&PropertyNameKind::File(SPARK_ENV_SH.to_string()))
-        {
-            container_ports = role.container_ports(config);
-        }
-
-        // extract env variables
-        if let Some(config) = validated_config.get(&PropertyNameKind::Env) {
-            for (property_name, property_value) in config {
-                if property_name.is_empty() {
-                    warn!("Received empty property_name for ENV... skipping");
-                    continue;
-                }
-
-                env_vars.push(EnvVar {
-                    name: property_name.clone(),
-                    value: Some(property_value.to_string()),
-                    value_from: None,
-                });
-            }
-        }
-
-        // extract cli
-        if let Some(config) = validated_config.get(&PropertyNameKind::Cli) {
-            // we need to convert to <String, String> to <String, Option<String>> to deal with
-            // CLI flags etc. We can not currently represent that via operator-rs / product-config.
-            // This is a preparation for that.
-            let transformed_config: BTreeMap<String, Option<String>> = config
-                .iter()
-                .map(|(k, v)| (k.to_string(), Some(v.to_string())))
-                .collect();
-
-            for (property_name, property_value) in transformed_config {
-                if property_name.is_empty() {
-                    warn!("Received empty property_name for CLI... skipping");
-                    continue;
-                }
-                // single argument / flag
-                if property_value.is_none() {
-                    cli_arguments.push(property_name.clone());
-                } else {
-                    // key value pair (safe unwrap)
-                    cli_arguments.push(format!("--{} {}", property_name, property_value.unwrap()));
-                }
-            }
-        }
->>>>>>> f1ac9da2
 
         let pod_name = name_utils::build_resource_name(
             pod_id.app(),
@@ -730,7 +623,7 @@
             TrinoRole::Coordinator.to_string(),
             (
                 vec![
-                    PropertyNameKind::File(SERVER_PROPERTIES.to_string()),
+                    PropertyNameKind::File(CONFIG_PROPERTIES.to_string()),
                     PropertyNameKind::File(NODE_PROPERTIES.to_string()),
                     PropertyNameKind::File(JVM_CONFIG.to_string()),
                     PropertyNameKind::File(LOG_PROPERTIES.to_string()),
@@ -743,7 +636,7 @@
             TrinoRole::Worker.to_string(),
             (
                 vec![
-                    PropertyNameKind::File(SERVER_PROPERTIES.to_string()),
+                    PropertyNameKind::File(CONFIG_PROPERTIES.to_string()),
                     PropertyNameKind::File(NODE_PROPERTIES.to_string()),
                     PropertyNameKind::File(JVM_CONFIG.to_string()),
                     PropertyNameKind::File(LOG_PROPERTIES.to_string()),
