--- conflicted
+++ resolved
@@ -8,25 +8,13 @@
 version = "0.1.0-nightly"
 
 [dependencies]
-<<<<<<< HEAD
-product-config = { git = "https://github.com/stackabletech/product-config.git", branch = "main" }
-stackable-hive-crd = { git = "https://github.com/stackabletech/hive-operator.git", branch = "main" }
-stackable-opa-crd = { git = "https://github.com/stackabletech/opa-operator.git", branch = "main" }
-stackable-operator = { git = "https://github.com/stackabletech/operator-rs.git", branch = "main" }
+stackable-hive-crd = { git = "https://github.com/stackabletech/hive-operator.git", tag = "0.1.0" }
+stackable-opa-crd = { git = "https://github.com/stackabletech/opa-operator.git", tag = "0.4.1" }
+stackable-operator = { git = "https://github.com/stackabletech/operator-rs.git", tag = "0.3.0" }
 stackable-regorule-crd = { git = "https://github.com/stackabletech/regorule-operator.git", branch = "main" }
 
 duplicate = "0.3.0"
 indoc = "1.0"
-k8s-openapi = { version = "0.13", default-features = false }
-kube = { version = "0.60", default-features = false, features = ["derive", "jsonpatch"] }
-schemars = "0.8"
-=======
-stackable-hive-crd = { git = "https://github.com/stackabletech/hive-operator.git", tag = "0.1.0" }
-stackable-opa-crd = { git = "https://github.com/stackabletech/opa-operator.git", tag = "0.4.1" }
-stackable-operator = { git = "https://github.com/stackabletech/operator-rs.git", tag = "0.3.0" }
-
-duplicate = "0.3.0"
->>>>>>> f15f5db7
 semver = "1.0"
 serde = { version = "1.0", features = ["derive"] }
 serde_json = "1.0"
