--- conflicted
+++ resolved
@@ -22,17 +22,10 @@
 
 type Result<T, E = Error> = std::result::Result<T, E>;
 
-<<<<<<< HEAD
 pub struct ResolvedAuthenticationClassRef {
+    /// An [AuthenticationClass](DOCS_BASE_URL_PLACEHOLDER/concepts/authentication) to use.
     pub authentication_class: AuthenticationClass,
     pub oidc: Option<oidc::ClientAuthenticationOptions>,
-=======
-#[derive(Clone, Debug, Deserialize, JsonSchema, PartialEq, Serialize)]
-#[serde(rename_all = "camelCase")]
-pub struct TrinoAuthenticationClassRef {
-    /// An [AuthenticationClass](DOCS_BASE_URL_PLACEHOLDER/concepts/authentication) to use.
-    pub authentication_class: String,
->>>>>>> f6b62905
 }
 
 /// Retrieve all provided AuthenticationClass references.
