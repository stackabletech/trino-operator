pub mod affinity;
pub mod authentication;
pub mod catalog;
pub mod discovery;

use crate::{
    authentication::{TrinoAuthentication, TrinoAuthenticationMethod},
    discovery::TrinoPodRef,
};

use affinity::get_affinity;
use catalog::TrinoCatalog;
use serde::{Deserialize, Serialize};
use snafu::{OptionExt, ResultExt, Snafu};
<<<<<<< HEAD
use stackable_operator::commons::affinity::StackableAffinity;
use stackable_operator::commons::product_image_selection::ProductImage;
use stackable_operator::role_utils::RoleGroup;
=======
>>>>>>> 14717ac3
use stackable_operator::{
    commons::{
        opa::OpaConfig,
        product_image_selection::ProductImage,
        resources::{
            CpuLimitsFragment, MemoryLimitsFragment, NoRuntimeLimits, NoRuntimeLimitsFragment,
            PvcConfig, PvcConfigFragment, Resources, ResourcesFragment,
        },
    },
    config::{
        fragment::Fragment,
        fragment::{self, ValidationError},
        merge::Merge,
    },
    k8s_openapi::apimachinery::pkg::{api::resource::Quantity, apis::meta::v1::LabelSelector},
    kube::{runtime::reflector::ObjectRef, CustomResource, ResourceExt},
    product_config_utils::{ConfigError, Configuration},
    product_logging,
    product_logging::spec::Logging,
    role_utils::{Role, RoleGroup, RoleGroupRef},
    schemars::{self, JsonSchema},
};
use std::{collections::BTreeMap, str::FromStr};
use strum::{Display, EnumIter, EnumString, IntoEnumIterator};

pub const APP_NAME: &str = "trino";
// ports
pub const HTTP_PORT: u16 = 8080;
pub const HTTPS_PORT: u16 = 8443;
pub const METRICS_PORT: u16 = 8081;
// port names
pub const HTTP_PORT_NAME: &str = "http";
pub const HTTPS_PORT_NAME: &str = "https";
pub const METRICS_PORT_NAME: &str = "metrics";
// file names
pub const CONFIG_PROPERTIES: &str = "config.properties";
pub const JVM_CONFIG: &str = "jvm.config";
pub const NODE_PROPERTIES: &str = "node.properties";
pub const LOG_PROPERTIES: &str = "log.properties";
pub const PASSWORD_AUTHENTICATOR_PROPERTIES: &str = "password-authenticator.properties";
pub const PASSWORD_DB: &str = "password.db";
pub const ACCESS_CONTROL_PROPERTIES: &str = "access-control.properties";
// node.properties
pub const NODE_ENVIRONMENT: &str = "node.environment";
// config.properties
pub const COORDINATOR: &str = "coordinator";
pub const DISCOVERY_URI: &str = "discovery.uri";
pub const HTTP_SERVER_HTTP_PORT: &str = "http-server.http.port";
pub const QUERY_MAX_MEMORY: &str = "query.max-memory";
pub const QUERY_MAX_MEMORY_PER_NODE: &str = "query.max-memory-per-node";
// - server tls
pub const HTTP_SERVER_HTTPS_PORT: &str = "http-server.https.port";
pub const HTTP_SERVER_HTTPS_ENABLED: &str = "http-server.https.enabled";
pub const HTTP_SERVER_HTTPS_KEYSTORE_KEY: &str = "http-server.https.keystore.key";
pub const HTTP_SERVER_KEYSTORE_PATH: &str = "http-server.https.keystore.path";
pub const HTTP_SERVER_HTTPS_TRUSTSTORE_KEY: &str = "http-server.https.truststore.key";
pub const HTTP_SERVER_TRUSTSTORE_PATH: &str = "http-server.https.truststore.path";
pub const HTTP_SERVER_AUTHENTICATION_ALLOW_INSECURE_OVER_HTTP: &str =
    "http-server.authentication.allow-insecure-over-http";
// - internal tls
pub const INTERNAL_COMMUNICATION_SHARED_SECRET: &str = "internal-communication.shared-secret";
pub const INTERNAL_COMMUNICATION_HTTPS_KEYSTORE_PATH: &str =
    "internal-communication.https.keystore.path";
pub const INTERNAL_COMMUNICATION_HTTPS_KEYSTORE_KEY: &str =
    "internal-communication.https.keystore.key";
pub const INTERNAL_COMMUNICATION_HTTPS_TRUSTSTORE_PATH: &str =
    "internal-communication.https.truststore.path";
pub const INTERNAL_COMMUNICATION_HTTPS_TRUSTSTORE_KEY: &str =
    "internal-communication.https.truststore.key";
pub const NODE_INTERNAL_ADDRESS_SOURCE: &str = "node.internal-address-source";
pub const NODE_INTERNAL_ADDRESS_SOURCE_FQDN: &str = "FQDN";
// - authentication
pub const HTTP_SERVER_AUTHENTICATION_TYPE: &str = "http-server.authentication.type";
pub const HTTP_SERVER_AUTHENTICATION_TYPE_PASSWORD: &str = "PASSWORD";
// password-authenticator.properties
pub const PASSWORD_AUTHENTICATOR_NAME: &str = "password-authenticator.name";
// file
pub const PASSWORD_AUTHENTICATOR_NAME_FILE: &str = "file";
pub const FILE_PASSWORD_FILE: &str = "file.password-file";
// ldap
pub const PASSWORD_AUTHENTICATOR_NAME_LDAP: &str = "ldap";
pub const LDAP_URL: &str = "ldap.url";
pub const LDAP_BIND_DN: &str = "ldap.bind-dn";
pub const LDAP_BIND_PASSWORD: &str = "ldap.bind-password";
pub const LDAP_USER_BASE_DN: &str = "ldap.user-base-dn";
pub const LDAP_GROUP_AUTH_PATTERN: &str = "ldap.group-auth-pattern";
pub const LDAP_ALLOW_INSECURE: &str = "ldap.allow-insecure";
pub const LDAP_SSL_TRUST_STORE_PATH: &str = "ldap.ssl.truststore.path";
pub const LDAP_USER_ENV: &str = "LDAP_USER";
pub const LDAP_PASSWORD_ENV: &str = "LDAP_PASSWORD";
// log.properties
pub const IO_TRINO: &str = "io.trino";
// jvm.config
pub const METRICS_PORT_PROPERTY: &str = "metricsPort";
// directories
pub const CONFIG_DIR_NAME: &str = "/stackable/config";
pub const RW_CONFIG_DIR_NAME: &str = "/stackable/rwconfig";
pub const DATA_DIR_NAME: &str = "/stackable/data";
pub const USER_PASSWORD_DATA_DIR_NAME: &str = "/stackable/users";
pub const S3_SECRET_DIR_NAME: &str = "/stackable/secrets";
pub const STACKABLE_SERVER_TLS_DIR: &str = "/stackable/server_tls";
pub const STACKABLE_CLIENT_TLS_DIR: &str = "/stackable/client_tls";
pub const STACKABLE_INTERNAL_TLS_DIR: &str = "/stackable/internal_tls";
pub const STACKABLE_MOUNT_SERVER_TLS_DIR: &str = "/stackable/mount_server_tls";
pub const STACKABLE_MOUNT_CLIENT_TLS_DIR: &str = "/stackable/mount_client_tls";
pub const STACKABLE_MOUNT_INTERNAL_TLS_DIR: &str = "/stackable/mount_internal_tls";
pub const SYSTEM_TRUST_STORE: &str = "/etc/pki/java/cacerts";
// store pws
pub const STACKABLE_TLS_STORE_PASSWORD: &str = "changeit";
pub const SYSTEM_TRUST_STORE_PASSWORD: &str = "changeit";
// secret vars
pub const ENV_INTERNAL_SECRET: &str = "INTERNAL_SECRET";
// S3 secrets
pub const ENV_S3_ACCESS_KEY: &str = "S3_ACCESS_KEY";
pub const ENV_S3_SECRET_KEY: &str = "S3_SECRET_KEY";
pub const SECRET_KEY_S3_ACCESS_KEY: &str = "accessKey";
pub const SECRET_KEY_S3_SECRET_KEY: &str = "secretKey";
// TLS
pub const TLS_DEFAULT_SECRET_CLASS: &str = "tls";
// Logging
pub const LOG_FORMAT: &str = "log.format";
pub const LOG_PATH: &str = "log.path";
pub const LOG_COMPRESSION: &str = "log.compression";
pub const LOG_MAX_SIZE: &str = "log.max-size";
pub const LOG_MAX_TOTAL_SIZE: &str = "log.max-total-size";

pub const JVM_HEAP_FACTOR: f32 = 0.8;

#[derive(Snafu, Debug)]
pub enum Error {
    #[snafu(display("object has no namespace associated"))]
    NoNamespace,
    #[snafu(display("object has no names"))]
    NoName,
    #[snafu(display("unknown role {role}. Should be one of {roles:?}"))]
    UnknownTrinoRole {
        source: strum::ParseError,
        role: String,
        roles: Vec<String>,
    },
    #[snafu(display("the role {role} is not defined"))]
    CannotRetrieveTrinoRole { role: String },
    #[snafu(display("the role group {role_group} is not defined"))]
    CannotRetrieveTrinoRoleGroup { role_group: String },
    #[snafu(display("fragment validation failure"))]
    FragmentValidationFailure { source: ValidationError },
}

#[derive(Clone, CustomResource, Debug, Deserialize, JsonSchema, PartialEq, Serialize)]
#[kube(
    group = "trino.stackable.tech",
    version = "v1alpha1",
    kind = "TrinoCluster",
    plural = "trinoclusters",
    shortname = "trino",
    namespaced,
    crates(
        kube_core = "stackable_operator::kube::core",
        k8s_openapi = "stackable_operator::k8s_openapi",
        schemars = "stackable_operator::schemars"
    )
)]
#[kube(status = "TrinoClusterStatus")]
#[serde(rename_all = "camelCase")]
pub struct TrinoClusterSpec {
    /// Emergency stop button, if `true` then all pods are stopped without affecting configuration (as setting `replicas` to `0` would).
    #[serde(default, skip_serializing_if = "Option::is_none")]
    pub stopped: Option<bool>,
    /// Trino product image to use
    pub image: ProductImage,
    /// The discovery ConfigMap name of the OPA cluster (usually the same as the OPA cluster name).
    #[serde(default, skip_serializing_if = "Option::is_none")]
    pub opa: Option<OpaConfig>,
    /// Global Trino Config for cluster settings like TLS
    #[serde(default)]
    pub config: GlobalTrinoConfig,
    #[serde(skip_serializing_if = "Option::is_none")]
    pub authentication: Option<TrinoAuthentication>,
    /// Settings for the Coordinator Role/Process.
    #[serde(default, skip_serializing_if = "Option::is_none")]
    pub coordinators: Option<Role<TrinoConfigFragment>>,
    /// [LabelSelector](https://kubernetes.io/docs/concepts/overview/working-with-objects/labels/#label-selectors) selecting the Catalogs
    /// to include in the Trino instance
    pub catalog_label_selector: LabelSelector,
    /// Settings for the Worker Role/Process.
    #[serde(default, skip_serializing_if = "Option::is_none")]
    pub workers: Option<Role<TrinoConfigFragment>>,
    /// Specify the type of the created kubernetes service.
    /// This attribute will be removed in a future release when listener-operator is finished.
    /// Use with caution.
    #[serde(default, skip_serializing_if = "Option::is_none")]
    pub service_type: Option<ServiceType>,
    /// Name of the Vector aggregator discovery ConfigMap.
    /// It must contain the key `ADDRESS` with the address of the Vector aggregator.
    #[serde(skip_serializing_if = "Option::is_none")]
    pub vector_aggregator_config_map_name: Option<String>,
}

// TODO: Temporary solution until listener-operator is finished
#[derive(Clone, Debug, Display, Deserialize, Eq, JsonSchema, PartialEq, Serialize)]
#[serde(rename_all = "PascalCase")]
pub enum ServiceType {
    NodePort,
    ClusterIP,
}

impl Default for ServiceType {
    fn default() -> Self {
        Self::NodePort
    }
}

#[derive(Clone, Debug, Deserialize, Eq, JsonSchema, PartialEq, Serialize)]
#[serde(rename_all = "camelCase")]
pub struct GlobalTrinoConfig {
    /// Only affects client connections.
    /// This setting controls:
    /// - If TLS encryption is used at all
    /// - Which cert the servers should use to authenticate themselves against the client
    #[serde(default = "tls_default", skip_serializing_if = "Option::is_none")]
    pub tls: Option<TlsSecretClass>,
    /// Only affects internal communication. Use mutual verification between Trino nodes
    /// This setting controls:
    /// - Which cert the servers should use to authenticate themselves against other servers
    /// - Which ca.crt to use when validating the other server
    #[serde(default = "tls_default", skip_serializing_if = "Option::is_none")]
    pub internal_tls: Option<TlsSecretClass>,
}

impl Default for GlobalTrinoConfig {
    fn default() -> Self {
        GlobalTrinoConfig {
            tls: tls_default(),
            internal_tls: tls_default(),
        }
    }
}

#[derive(Clone, Debug, Deserialize, Eq, JsonSchema, PartialEq, Serialize)]
#[serde(rename_all = "camelCase")]
pub struct TlsSecretClass {
    pub secret_class: String,
}

fn tls_default() -> Option<TlsSecretClass> {
    Some(TlsSecretClass {
        secret_class: TLS_DEFAULT_SECRET_CLASS.to_string(),
    })
}

#[derive(
    Clone,
    Debug,
    Deserialize,
    Display,
    EnumIter,
    Eq,
    Hash,
    JsonSchema,
    PartialEq,
    Serialize,
    EnumString,
)]
pub enum TrinoRole {
    #[strum(serialize = "coordinator")]
    Coordinator,
    #[strum(serialize = "worker")]
    Worker,
}

impl TrinoRole {
    /// Returns the container start command for a Trino node.
    pub fn get_command(&self) -> Vec<String> {
        vec![
            "bin/launcher".to_string(),
            "run".to_string(),
            format!("--etc-dir={}", CONFIG_DIR_NAME),
        ]
    }

    /// Metadata about a rolegroup
    pub fn rolegroup_ref(
        &self,
        trino: &TrinoCluster,
        group_name: impl Into<String>,
    ) -> RoleGroupRef<TrinoCluster> {
        RoleGroupRef {
            cluster: ObjectRef::from_obj(trino),
            role: self.to_string(),
            role_group: group_name.into(),
        }
    }

    pub fn roles() -> Vec<String> {
        let mut roles = vec![];
        for role in Self::iter() {
            roles.push(role.to_string())
        }
        roles
    }
}

#[derive(Clone, Debug, Default, Deserialize, JsonSchema, Serialize)]
#[serde(rename_all = "camelCase")]
pub struct TrinoClusterStatus {}

#[derive(Clone, Debug, Default, JsonSchema, PartialEq, Fragment)]
#[fragment_attrs(
    derive(
        Clone,
        Debug,
        Default,
        Deserialize,
        Merge,
        JsonSchema,
        PartialEq,
        Serialize
    ),
    serde(rename_all = "camelCase")
)]
pub struct TrinoStorageConfig {
    #[fragment_attrs(serde(default))]
    pub data: PvcConfig,
}

#[derive(
    Clone,
    Debug,
    Deserialize,
    Display,
    Eq,
    EnumIter,
    JsonSchema,
    Ord,
    PartialEq,
    PartialOrd,
    Serialize,
)]
#[serde(rename_all = "kebab-case")]
#[strum(serialize_all = "kebab-case")]
pub enum Container {
    Prepare,
    Vector,
    Trino,
}

#[derive(Clone, Debug, Default, Fragment, JsonSchema, PartialEq)]
#[fragment_attrs(
    derive(
        Clone,
        Debug,
        Default,
        Deserialize,
        Merge,
        JsonSchema,
        PartialEq,
        Serialize
    ),
    serde(rename_all = "camelCase")
)]
pub struct TrinoConfig {
    // config.properties
    pub query_max_memory: Option<String>,
    pub query_max_memory_per_node: Option<String>,
    #[fragment_attrs(serde(default))]
    pub logging: Logging<Container>,
    #[fragment_attrs(serde(default))]
    pub resources: Resources<TrinoStorageConfig, NoRuntimeLimits>,
    #[fragment_attrs(serde(default))]
    pub affinity: StackableAffinity,
}

impl TrinoConfig {
    fn default_config(
        cluster_name: &str,
        role: &TrinoRole,
        trino_catalogs: &[TrinoCatalog],
    ) -> TrinoConfigFragment {
        TrinoConfigFragment {
            logging: product_logging::spec::default_logging(),
            resources: ResourcesFragment {
                cpu: CpuLimitsFragment {
                    min: Some(Quantity("200m".to_owned())),
                    max: Some(Quantity("4".to_owned())),
                },
                memory: MemoryLimitsFragment {
                    limit: Some(Quantity("2Gi".to_owned())),
                    runtime_limits: NoRuntimeLimitsFragment {},
                },
                storage: TrinoStorageConfigFragment {
                    data: PvcConfigFragment {
                        capacity: Some(Quantity("2Gi".to_owned())),
                        storage_class: None,
                        selectors: None,
                    },
                },
            },
            affinity: get_affinity(cluster_name, role, trino_catalogs),
            ..TrinoConfigFragment::default()
        }
    }
}

impl Configuration for TrinoConfigFragment {
    type Configurable = TrinoCluster;

    fn compute_env(
        &self,
        _resource: &Self::Configurable,
        _role_name: &str,
    ) -> Result<BTreeMap<String, Option<String>>, ConfigError> {
        Ok(BTreeMap::new())
    }

    fn compute_cli(
        &self,
        _resource: &Self::Configurable,
        _role_name: &str,
    ) -> Result<BTreeMap<String, Option<String>>, ConfigError> {
        Ok(BTreeMap::new())
    }

    fn compute_files(
        &self,
        resource: &Self::Configurable,
        role_name: &str,
        file: &str,
    ) -> Result<BTreeMap<String, Option<String>>, ConfigError> {
        let mut result = BTreeMap::new();
        let authentication: Option<&TrinoAuthentication> = resource.get_authentication();
        let client_tls_enabled: bool = resource.get_client_tls().is_some();
        let internal_tls_enabled: bool = resource.get_internal_tls().is_some();

        match file {
            NODE_PROPERTIES => {
                // The resource name is alphanumeric and may have "-" characters
                // The Trino node environment is bound to alphanumeric lowercase and "_" characters
                // and must start with alphanumeric (which is the case for resource names as well?)
                // see https://trino.io/docs/current/installation/deployment.html
                let node_env = resource.name_any().to_ascii_lowercase().replace('-', "_");
                result.insert(NODE_ENVIRONMENT.to_string(), Some(node_env));
            }
            CONFIG_PROPERTIES => {
                // coordinator or worker
                result.insert(
                    COORDINATOR.to_string(),
                    Some((role_name == TrinoRole::Coordinator.to_string()).to_string()),
                );
                // TrinoConfig properties
                if let Some(query_max_memory) = &self.query_max_memory {
                    result.insert(
                        QUERY_MAX_MEMORY.to_string(),
                        Some(query_max_memory.to_string()),
                    );
                }
                if let Some(query_max_memory_per_node) = &self.query_max_memory_per_node {
                    result.insert(
                        QUERY_MAX_MEMORY_PER_NODE.to_string(),
                        Some(query_max_memory_per_node.to_string()),
                    );
                }

                // disable http-request logs
                result.insert(
                    "http-server.log.enabled".to_string(),
                    Some("false".to_string()),
                );

                // Always use the internal secret (base64)
                result.insert(
                    INTERNAL_COMMUNICATION_SHARED_SECRET.to_string(),
                    Some(format!("${{ENV:{secret}}}", secret = ENV_INTERNAL_SECRET)),
                );

                // If authentication is enabled and client tls is explicitly deactivated we error out
                // Therefore from here on we can use resource.get_client_tls() as the only source
                // of truth when enabling client TLS.
                if authentication.is_some() && !client_tls_enabled {
                    return Err(ConfigError::InvalidConfiguration {
                        reason:
                            "Trino requires client TLS to be enabled if any authentication method is enabled! TLS was set to null. \
                             Please set 'spec.config.tls.secretClass' or use the provided default value.".to_string(),
                    });
                }

                if let Some(auth) = authentication {
                    match &auth.method {
                        // For Authentication we have to differentiate several options here:
                        // - Authentication PASSWORD: FILE | LDAP (works only with HTTPS enabled)
                        TrinoAuthenticationMethod::MultiUser { .. }
                        | TrinoAuthenticationMethod::Ldap { .. } => {
                            if role_name == TrinoRole::Coordinator.to_string() {
                                result.insert(
                                    HTTP_SERVER_AUTHENTICATION_TYPE.to_string(),
                                    Some(HTTP_SERVER_AUTHENTICATION_TYPE_PASSWORD.to_string()),
                                );
                            }
                        }
                    }
                }

                if client_tls_enabled || internal_tls_enabled {
                    // enable TLS
                    result.insert(
                        HTTP_SERVER_HTTPS_ENABLED.to_string(),
                        Some(true.to_string()),
                    );
                    // via https port
                    result.insert(
                        HTTP_SERVER_HTTPS_PORT.to_string(),
                        Some(HTTPS_PORT.to_string()),
                    );

                    let tls_store_dir = if client_tls_enabled {
                        STACKABLE_SERVER_TLS_DIR
                    } else {
                        // allow insecure communication
                        result.insert(
                            HTTP_SERVER_AUTHENTICATION_ALLOW_INSECURE_OVER_HTTP.to_string(),
                            Some("true".to_string()),
                        );
                        // via the http port
                        result.insert(
                            HTTP_SERVER_HTTP_PORT.to_string(),
                            Some(HTTP_PORT.to_string()),
                        );

                        STACKABLE_INTERNAL_TLS_DIR
                    };

                    result.insert(
                        HTTP_SERVER_KEYSTORE_PATH.to_string(),
                        Some(format!("{}/{}", tls_store_dir, "keystore.p12")),
                    );
                    result.insert(
                        HTTP_SERVER_HTTPS_KEYSTORE_KEY.to_string(),
                        Some(STACKABLE_TLS_STORE_PASSWORD.to_string()),
                    );
                    result.insert(
                        HTTP_SERVER_TRUSTSTORE_PATH.to_string(),
                        Some(format!("{}/{}", tls_store_dir, "truststore.p12")),
                    );
                    result.insert(
                        HTTP_SERVER_HTTPS_TRUSTSTORE_KEY.to_string(),
                        Some(STACKABLE_TLS_STORE_PASSWORD.to_string()),
                    );
                }

                if internal_tls_enabled {
                    result.insert(
                        INTERNAL_COMMUNICATION_HTTPS_KEYSTORE_PATH.to_string(),
                        Some(format!("{}/keystore.p12", STACKABLE_INTERNAL_TLS_DIR)),
                    );
                    result.insert(
                        INTERNAL_COMMUNICATION_HTTPS_KEYSTORE_KEY.to_string(),
                        Some(STACKABLE_TLS_STORE_PASSWORD.to_string()),
                    );
                    result.insert(
                        INTERNAL_COMMUNICATION_HTTPS_TRUSTSTORE_PATH.to_string(),
                        Some(format!("{}/truststore.p12", STACKABLE_INTERNAL_TLS_DIR)),
                    );
                    result.insert(
                        INTERNAL_COMMUNICATION_HTTPS_TRUSTSTORE_KEY.to_string(),
                        Some(STACKABLE_TLS_STORE_PASSWORD.to_string()),
                    );
                    result.insert(
                        NODE_INTERNAL_ADDRESS_SOURCE.to_string(),
                        Some(NODE_INTERNAL_ADDRESS_SOURCE_FQDN.to_string()),
                    );
                }
            }
            PASSWORD_AUTHENTICATOR_PROPERTIES => {
                // This is filled in rust/operator-binary/src/config.rs due to required resolving
                // of the AuthenticationClass
            }
            LOG_PROPERTIES => {}
            _ => {}
        }

        Ok(result)
    }
}

impl TrinoCluster {
    /// Returns the name of the cluster and raises an Error if the name is not set.
    pub fn name_r(&self) -> Result<String, Error> {
        self.metadata.name.to_owned().context(NoNameSnafu)
    }

    /// Returns the namespace of the cluster and raises an Error if the name is not set.
    pub fn namespace_r(&self) -> Result<String, Error> {
        self.metadata.namespace.to_owned().context(NoNamespaceSnafu)
    }

    pub fn role_service_name(&self, role: &TrinoRole) -> Result<String, Error> {
        Ok(format!("{}-{}", self.name_r()?, role))
    }

    pub fn role_service_fqdn(&self, role: &TrinoRole) -> Result<String, Error> {
        Ok(format!(
            "{}.{}.svc.cluster.local",
            self.role_service_name(role)?,
            self.namespace_r()?
        ))
    }

    /// Returns a reference to the role. Raises an error if the role is not defined.
    pub fn role(&self, role_variant: &TrinoRole) -> Result<&Role<TrinoConfigFragment>, Error> {
        match role_variant {
            TrinoRole::Coordinator => self.spec.coordinators.as_ref(),
            TrinoRole::Worker => self.spec.workers.as_ref(),
        }
        .with_context(|| CannotRetrieveTrinoRoleSnafu {
            role: role_variant.to_string(),
        })
    }

    /// Returns a reference to the role group. Raises an error if the role or role group are not defined.
    pub fn rolegroup(
        &self,
        rolegroup_ref: &RoleGroupRef<TrinoCluster>,
    ) -> Result<RoleGroup<TrinoConfigFragment>, Error> {
        let role_variant =
            TrinoRole::from_str(&rolegroup_ref.role).with_context(|_| UnknownTrinoRoleSnafu {
                role: rolegroup_ref.role.to_owned(),
                roles: TrinoRole::roles(),
            })?;
        let role = self.role(&role_variant)?;
        role.role_groups
            .get(&rolegroup_ref.role_group)
            .with_context(|| CannotRetrieveTrinoRoleGroupSnafu {
                role_group: rolegroup_ref.role_group.to_owned(),
            })
            .cloned()
    }

    /// List all coordinator pods expected to form the cluster
    ///
    /// We try to predict the pods here rather than looking at the current cluster state in order to
    /// avoid instance churn.
    pub fn coordinator_pods(&self) -> Result<impl Iterator<Item = TrinoPodRef> + '_, Error> {
        let ns = self.metadata.namespace.clone().context(NoNamespaceSnafu)?;
        Ok(self
            .spec
            .coordinators
            .iter()
            .flat_map(|role| &role.role_groups)
            // Order rolegroups consistently, to avoid spurious downstream rewrites
            .collect::<BTreeMap<_, _>>()
            .into_iter()
            .flat_map(move |(rolegroup_name, rolegroup)| {
                let rolegroup_ref = TrinoRole::Coordinator.rolegroup_ref(self, rolegroup_name);
                let ns = ns.clone();
                (0..rolegroup.replicas.unwrap_or(0)).map(move |i| TrinoPodRef {
                    namespace: ns.clone(),
                    role_group_service_name: rolegroup_ref.object_name(),
                    pod_name: format!("{}-{}", rolegroup_ref.object_name(), i),
                })
            }))
    }

    /// Returns user provided authentication settings
    pub fn get_authentication(&self) -> Option<&TrinoAuthentication> {
        let spec: &TrinoClusterSpec = &self.spec;
        spec.authentication.as_ref()
    }

    /// Return user provided client TLS settings
    pub fn get_client_tls(&self) -> Option<&TlsSecretClass> {
        let spec: &TrinoClusterSpec = &self.spec;
        spec.config.tls.as_ref()
    }

    /// Return if client TLS should be set depending on settings for authentication and client TLS.
    pub fn tls_enabled(&self) -> bool {
        self.get_authentication().is_some() || self.get_client_tls().is_some()
    }

    /// Return user provided internal TLS settings.
    pub fn get_internal_tls(&self) -> Option<&TlsSecretClass> {
        let spec: &TrinoClusterSpec = &self.spec;
        spec.config.internal_tls.as_ref()
    }

    /// Returns if the HTTP port should be exposed
    pub fn expose_http_port(&self) -> bool {
        self.get_client_tls().is_none()
    }

    /// Returns if the HTTPS port should be exposed
    pub fn expose_https_port(&self) -> bool {
        self.get_client_tls().is_some()
    }

    /// Retrieve and merge resource configs for role and role groups
    pub fn merged_config(
        &self,
        role: &TrinoRole,
        rolegroup_ref: &RoleGroupRef<TrinoCluster>,
        trino_catalogs: &[TrinoCatalog],
    ) -> Result<TrinoConfig, Error> {
        // Initialize the result with all default values as baseline
        let conf_defaults = TrinoConfig::default_config(&self.name_any(), role, trino_catalogs);

        let role = self.role(role)?;

        // Retrieve role resource config
        let mut conf_role = role.config.config.to_owned();

        // Retrieve rolegroup specific resource config
        let mut conf_rolegroup = self.rolegroup(rolegroup_ref)?.config.config;

        if let Some(RoleGroup {
            selector: Some(selector),
            ..
        }) = role.role_groups.get(&rolegroup_ref.role_group)
        {
            // Migrate old `selector` attribute, see ADR 26 affinities.
            // TODO Can be removed after support for the old `selector` field is dropped.
            #[allow(deprecated)]
            conf_rolegroup.affinity.add_legacy_selector(selector);
        }

        // Merge more specific configs into default config
        // Hierarchy is:
        // 1. RoleGroup
        // 2. Role
        // 3. Default
        conf_role.merge(&conf_defaults);
        conf_rolegroup.merge(&conf_role);

        tracing::debug!("Merged config: {:?}", conf_rolegroup);
        fragment::validate(conf_rolegroup).context(FragmentValidationFailureSnafu)
    }
}

#[cfg(test)]
mod tests {
    use super::*;

    #[test]
    fn test_client_tls() {
        let input = r#"
        apiVersion: trino.stackable.tech/v1alpha1
        kind: TrinoCluster
        metadata:
          name: simple-trino
        spec:
          image:
            productVersion: "396"
            stackableVersion: "23.4.0-rc2"
          catalogLabelSelector: {}
        "#;
        let trino: TrinoCluster = serde_yaml::from_str(input).expect("illegal test input");
        assert_eq!(
            trino.get_client_tls().unwrap().secret_class,
            TLS_DEFAULT_SECRET_CLASS.to_string()
        );
        assert_eq!(
            trino.get_internal_tls().unwrap().secret_class,
            TLS_DEFAULT_SECRET_CLASS.to_string()
        );

        let input = r#"
        apiVersion: trino.stackable.tech/v1alpha1
        kind: TrinoCluster
        metadata:
          name: simple-trino
        spec:
          image:
            productVersion: "396"
            stackableVersion: "23.4.0-rc2"
          catalogLabelSelector: {}
          config:
            tls:
              secretClass: simple-trino-client-tls
        "#;
        let trino: TrinoCluster = serde_yaml::from_str(input).expect("illegal test input");
        assert_eq!(
            trino.get_client_tls().unwrap().secret_class,
            "simple-trino-client-tls".to_string()
        );
        assert_eq!(
            trino.get_internal_tls().unwrap().secret_class,
            TLS_DEFAULT_SECRET_CLASS.to_string()
        );

        let input = r#"
        apiVersion: trino.stackable.tech/v1alpha1
        kind: TrinoCluster
        metadata:
          name: simple-trino
        spec:
          image:
            productVersion: "396"
            stackableVersion: "23.4.0-rc2"
          catalogLabelSelector: {}
          config:
            tls: null
        "#;
        let trino: TrinoCluster = serde_yaml::from_str(input).expect("illegal test input");
        assert_eq!(trino.get_client_tls(), None);
        assert_eq!(
            trino.get_internal_tls().unwrap().secret_class,
            TLS_DEFAULT_SECRET_CLASS.to_string()
        );

        let input = r#"
        apiVersion: trino.stackable.tech/v1alpha1
        kind: TrinoCluster
        metadata:
          name: simple-trino
        spec:
          image:
            productVersion: "396"
            stackableVersion: "23.4.0-rc2"
          catalogLabelSelector: {}
          config:
            internalTls:
              secretClass: simple-trino-internal-tls
        "#;
        let trino: TrinoCluster = serde_yaml::from_str(input).expect("illegal test input");
        assert_eq!(
            trino.get_client_tls().unwrap().secret_class,
            TLS_DEFAULT_SECRET_CLASS.to_string()
        );
        assert_eq!(
            trino.get_internal_tls().unwrap().secret_class,
            "simple-trino-internal-tls"
        );
    }

    #[test]
    fn test_internal_tls() {
        let input = r#"
        apiVersion: trino.stackable.tech/v1alpha1
        kind: TrinoCluster
        metadata:
          name: simple-trino
        spec:
          image:
            productVersion: "396"
            stackableVersion: "23.4.0-rc2"
          catalogLabelSelector: {}
        "#;
        let trino: TrinoCluster = serde_yaml::from_str(input).expect("illegal test input");
        assert_eq!(
            trino.get_internal_tls().unwrap().secret_class,
            TLS_DEFAULT_SECRET_CLASS.to_string()
        );
        assert_eq!(
            trino.get_client_tls().unwrap().secret_class,
            TLS_DEFAULT_SECRET_CLASS
        );

        let input = r#"
        apiVersion: trino.stackable.tech/v1alpha1
        kind: TrinoCluster
        metadata:
          name: simple-trino
        spec:
          image:
            productVersion: "396"
            stackableVersion: "23.4.0-rc2"
          catalogLabelSelector: {}
          config:
            internalTls:
              secretClass: simple-trino-internal-tls
        "#;
        let trino: TrinoCluster = serde_yaml::from_str(input).expect("illegal test input");
        assert_eq!(
            trino.get_internal_tls().unwrap().secret_class,
            "simple-trino-internal-tls".to_string()
        );
        assert_eq!(
            trino.get_client_tls().unwrap().secret_class,
            TLS_DEFAULT_SECRET_CLASS
        );

        let input = r#"
        apiVersion: trino.stackable.tech/v1alpha1
        kind: TrinoCluster
        metadata:
          name: simple-trino
        spec:
          image:
            productVersion: "396"
            stackableVersion: "23.4.0-rc2"
          catalogLabelSelector: {}
          config:
            tls:
              secretClass: simple-trino-client-tls
            internalTls: null
        "#;
        let trino: TrinoCluster = serde_yaml::from_str(input).expect("illegal test input");
        assert_eq!(trino.get_internal_tls(), None);
        assert_eq!(
            trino.get_client_tls().unwrap().secret_class,
            "simple-trino-client-tls"
        );
    }
}<|MERGE_RESOLUTION|>--- conflicted
+++ resolved
@@ -12,14 +12,10 @@
 use catalog::TrinoCatalog;
 use serde::{Deserialize, Serialize};
 use snafu::{OptionExt, ResultExt, Snafu};
-<<<<<<< HEAD
-use stackable_operator::commons::affinity::StackableAffinity;
-use stackable_operator::commons::product_image_selection::ProductImage;
-use stackable_operator::role_utils::RoleGroup;
-=======
->>>>>>> 14717ac3
+
 use stackable_operator::{
     commons::{
+        affinity::StackableAffinity,
         opa::OpaConfig,
         product_image_selection::ProductImage,
         resources::{
