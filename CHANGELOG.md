--- conflicted
+++ resolved
@@ -11,17 +11,13 @@
 
 ### Changed
 
-<<<<<<< HEAD
 - [BREAKING]: Moved top level config options (TLS, Authentication, Authorization etc.) to new top level field `clusterConfig` ([#400]).
 - [BREAKING]: Support specifying Service type by moving `serviceType` (which was an experimental feature) to `clusterConfig.listenerClass`.
   This enables us to later switch non-breaking to using `ListenerClasses` for the exposure of Services.
   This change is breaking, because - for security reasons - we default to the `cluster-internal` `ListenerClass`.
   If you need your cluster to be accessible from outside of Kubernetes you need to set `clusterConfig.listenerClass`
   to `external-unstable` or `external-stable` ([#406]).
-- `operator-rs` `0.31.0` -> `0.37.0` ([#378], [#380], [#400]).
-=======
 - `operator-rs` `0.31.0` -> `0.39.0` ([#378], [#380], [#400], [#405]).
->>>>>>> 9880c93b
 - Bumped stackable image versions to `23.4.0-rc2` ([#378], [#380]).
 - Fragmented `TrinoConfig` ([#379]).
 - Enabled logging and log aggregation ([#380]).
@@ -35,11 +31,8 @@
 [#380]: https://github.com/stackabletech/trino-operator/pull/380
 [#391]: https://github.com/stackabletech/trino-operator/pull/391
 [#400]: https://github.com/stackabletech/trino-operator/pull/400
-<<<<<<< HEAD
+[#405]: https://github.com/stackabletech/trino-operator/pull/405
 [#406]: https://github.com/stackabletech/trino-operator/pull/406
-=======
-[#405]: https://github.com/stackabletech/trino-operator/pull/405
->>>>>>> 9880c93b
 
 ## [23.1.0] - 2023-01-23
 
