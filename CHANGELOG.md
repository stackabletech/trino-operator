--- conflicted
+++ resolved
@@ -10,11 +10,8 @@
   - Use `--file-log-max-files` (or `FILE_LOG_MAX_FILES`) to limit the number of log files kept.
   - Use `--file-log-rotation-period` (or `FILE_LOG_ROTATION_PERIOD`) to configure the frequency of rotation.
   - Use `--console-log-format` (or `CONSOLE_LOG_FORMAT`) to set the format to `plain` (default) or `json`.
-<<<<<<< HEAD
 - Add Listener integration for Trino ([#753]).
-=======
 - Add support for Trino 476 ([#755]).
->>>>>>> 54f80b5d
 
 ### Changed
 
@@ -55,11 +52,8 @@
 [#745]: https://github.com/stackabletech/trino-operator/pull/745
 [#748]: https://github.com/stackabletech/trino-operator/pull/748
 [#752]: https://github.com/stackabletech/trino-operator/pull/752
-<<<<<<< HEAD
 [#753]: https://github.com/stackabletech/trino-operator/pull/753
-=======
 [#755]: https://github.com/stackabletech/trino-operator/pull/755
->>>>>>> 54f80b5d
 
 ## [25.3.0] - 2025-03-21
 
