--- conflicted
+++ resolved
@@ -9,15 +9,12 @@
 - Support for Trino v414 ([#423]).
 - Generate OLM bundle for Release 23.4.0 ([#424]).
 - Set explicit resources on all containers ([#434]).
+- Support arbitrary connectors using the `generic` connector. This allows you to e.g. access your PostgreSQL ([#436]).
 
 ### Fixed
 
 - Missing CRD defaults for `status.conditions` field ([#425]).
-<<<<<<< HEAD
 - Fixed always adding `query.max-memory-per-node` with a fixed value of 1GB (which also didn't work with the new resource defaults). Instead let Trino do it's `(JVM max memory * 0.3)` thing ([#434]).
-=======
-- Support arbitrary connectors using the `generic` connector. This allows you to e.g. access your PostgreSQL ([#436]).
->>>>>>> d62f04fc
 
 ### Changed
 
@@ -32,11 +29,8 @@
 [#423]: https://github.com/stackabletech/trino-operator/pull/423
 [#424]: https://github.com/stackabletech/trino-operator/pull/424
 [#425]: https://github.com/stackabletech/trino-operator/pull/425
-<<<<<<< HEAD
 [#434]: https://github.com/stackabletech/trino-operator/pull/434
-=======
 [#436]: https://github.com/stackabletech/trino-operator/pull/436
->>>>>>> d62f04fc
 [#437]: https://github.com/stackabletech/trino-operator/pull/437
 
 ## [23.4.0] - 2023-04-17
