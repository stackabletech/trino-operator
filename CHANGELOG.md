# Changelog

All notable changes to this project will be documented in this file.

## [Unreleased]

### Changed

- Include chart name when installing with a custom release name ([#233], [#234]).
- `operator-rs` `0.21.1` -> `0.22.0` ([#235]).
<<<<<<< HEAD
- Internal and client TLS now configurable instead of defaulting to "tls" secret class ([#244]).
- S3 TLS properly supported ([#244]).
- BREAKING: Introduced global `config` for `Authentication`, `S3` and `TLS` settings ([#244]).
=======
- Add support for Hive 3.1.3 ([#243])
>>>>>>> 022bee06

[#233]: https://github.com/stackabletech/trino-operator/pull/233
[#234]: https://github.com/stackabletech/trino-operator/pull/234
[#235]: https://github.com/stackabletech/trino-operator/pull/235
<<<<<<< HEAD
[#244]: https://github.com/stackabletech/trino-operator/pull/244
=======
[#243]: https://github.com/stackabletech/trino-operator/pull/243
>>>>>>> 022bee06

## [0.4.0] - 2022-06-30

### Added

- Reconciliation errors are now reported as Kubernetes events ([#149]).
- Use cli argument `watch-namespace` / env var `WATCH_NAMESPACE` to specify
  a single namespace to watch ([#157]).
- Moved tests from integration tests repo to operator repo ([#211]).
- Added `internal-communication.shared-secret` property which is read from (operator created secret). Must be set from Trino version 378 ([#224]).

### Changed

- `operator-rs` `0.10.0` -> `0.21.1` ([#149], [#157], [#183], [#193], [#206]).
- BREAKING: The operator now writes a `ConfigMap` for Rego rules instead of
  the custom resource for the obsolete regorule-operator. This means that
  the rego rule operator is not required anymore for authorization and
  opa-operator tag >= `0.9.0` ([#157]).
- BREAKING: `OpaConfigMapName` in CRD to `opa` using the `OpaConfig` from operator-rs ([#186]).
- Trino version to 377 ([#193]).
- Opa rego example adapted to the new `trino-opa-authorizer` ([#193]).
- BREAKING: Configuration of S3 adapted to ADR016 ([#200]).
- BREAKING: Specifying the product version has been changed to adhere to [ADR018](https://docs.stackable.tech/home/contributor/adr/ADR018-product_image_versioning.html) instead of just specifying the product version you will now have to add the Stackable image version as well, so version: 3.1.0 becomes (for example) version: 3.1.0-stackable0 ([#211])

### Removed

- `stackable-regorule-crd` dependency ([#157]).
- BREAKING: `nodeEnvironment` from CRD. Will default to the `metadata.name` field (can be overriden) ([#183]).
- BREAKING: Removed `authorization` module from CRD and code and provided the opa bundle via `ConfigMap` directly instead of generating it ([#186]).
- Possibly BREAKING: Removed `query.max-total-memory-per-node` config parameter ([#193]).

[#149]: https://github.com/stackabletech/trino-operator/pull/149
[#157]: https://github.com/stackabletech/trino-operator/pull/157
[#183]: https://github.com/stackabletech/trino-operator/pull/183
[#186]: https://github.com/stackabletech/trino-operator/pull/186
[#193]: https://github.com/stackabletech/trino-operator/pull/193
[#200]: https://github.com/stackabletech/trino-operator/pull/200
[#206]: https://github.com/stackabletech/trino-operator/pull/206
[#211]: https://github.com/stackabletech/trino-operator/pull/211
[#224]: https://github.com/stackabletech/trino-operator/pull/224

## [0.3.1] - 2022-02-17

### Changed

- Fixed `stackable/data` write permission failure in managed cloud ([#142]).
- Replaced hardcoded references in init container command to
  `stackable/keystore` ([#142]).

[#142]: https://github.com/stackabletech/trino-operator/pull/142

## [0.3.0] - 2022-02-14

### Added

- Monitoring scraping label `prometheus.io/scrape: true` ([#118]).

### Changed

- BREAKING: CRD changes. The `spec.opa` and `spec.hive` renamed to
`spec.opaConfigMapName` and `spec.hiveConfigMapName`
which only accept a String ([#131]).
- BREAKING: In case the namespace is omitted, the operator defaults to the `TrinoCluster` namespace instead of `default` ([#95]).
- User authentication now provided via secret instead of custom resource ([#81]).
- User authentication not exposed in configmap anymore ([#81]).
- TLS certificates / keystore now retrieved via secret-operator ([#81]).
- The Trino version is now a string instead of enum ([#81]).
- `operator-rs` `0.4.0` → `0.10.0` ([#81], [#95], [#118]).
- `stackable-regorule-crd` `0.2.0` → `0.6.0` ([#81], [#118]).
- Improvements to setting up (easy) insecure clusters ([#131])

[#81]: https://github.com/stackabletech/trino-operator/pull/81
[#95]: https://github.com/stackabletech/trino-operator/pull/95
[#118]: https://github.com/stackabletech/trino-operator/pull/118
[#131]: https://github.com/stackabletech/trino-operator/pull/131

## [0.2.0] - 2021-12-06

### Changed

- `operator-rs` `0.3.0` → `0.4.0` ([#32]).
- `stackable-hive-crd` `0.1.0` → `0.2.0` ([#32]).
- `stackable-regorule-crd` `0.1.0` → `0.2.0` ([#32]).
- `stackable-opa-crd` `0.4.1` → `0.5.0` ([#32]).
- Adapted pod image and container command to docker image ([#32]).
- Adapted documentation to represent new workflow with docker images ([#32]).

[#32]: https://github.com/stackabletech/trino-operator/pull/32

## [0.1.0] - 2021-10-28

### Changed

- Switched to operator-rs tag 0.3.0 ([#21])

[#21]: https://github.com/stackabletech/hdfs-operator/pull/21<|MERGE_RESOLUTION|>--- conflicted
+++ resolved
@@ -8,22 +8,16 @@
 
 - Include chart name when installing with a custom release name ([#233], [#234]).
 - `operator-rs` `0.21.1` -> `0.22.0` ([#235]).
-<<<<<<< HEAD
+- Add support for Hive 3.1.3 ([#243])
 - Internal and client TLS now configurable instead of defaulting to "tls" secret class ([#244]).
 - S3 TLS properly supported ([#244]).
 - BREAKING: Introduced global `config` for `Authentication`, `S3` and `TLS` settings ([#244]).
-=======
-- Add support for Hive 3.1.3 ([#243])
->>>>>>> 022bee06
 
 [#233]: https://github.com/stackabletech/trino-operator/pull/233
 [#234]: https://github.com/stackabletech/trino-operator/pull/234
 [#235]: https://github.com/stackabletech/trino-operator/pull/235
-<<<<<<< HEAD
+[#243]: https://github.com/stackabletech/trino-operator/pull/243
 [#244]: https://github.com/stackabletech/trino-operator/pull/244
-=======
-[#243]: https://github.com/stackabletech/trino-operator/pull/243
->>>>>>> 022bee06
 
 ## [0.4.0] - 2022-06-30
 
