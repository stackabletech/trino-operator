--- conflicted
+++ resolved
@@ -20,11 +20,7 @@
 - BREAKING: `OpaConfigMapName` in CRD to `opa` using the `OpaConfig` from operator-rs ([#186]).
 - Trino version to 377 ([#193]).
 - Opa rego example adapted to the new `trino-opa-authorizer` ([#193]).
-<<<<<<< HEAD
-- BREAKING: Configuration of S3 adapted to ADR016 ([#?]).
-=======
 - BREAKING: Configuration of S3 adapted to ADR016 ([#200]).
->>>>>>> 7bdf217b
 
 ### Removed
 
@@ -38,11 +34,7 @@
 [#183]: https://github.com/stackabletech/trino-operator/pull/183
 [#186]: https://github.com/stackabletech/trino-operator/pull/186
 [#193]: https://github.com/stackabletech/trino-operator/pull/193
-<<<<<<< HEAD
-[#?]: https://github.com/stackabletech/trino-operator/pull/?
-=======
 [#200]: https://github.com/stackabletech/trino-operator/pull/200
->>>>>>> 7bdf217b
 
 ## [0.3.1] - 2022-02-17
 
