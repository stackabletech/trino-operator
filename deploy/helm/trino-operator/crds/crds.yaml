---
apiVersion: apiextensions.k8s.io/v1
kind: CustomResourceDefinition
metadata:
  name: trinoclusters.trino.stackable.tech
  annotations:
    helm.sh/resource-policy: keep
spec:
  group: trino.stackable.tech
  names:
    categories: []
    kind: TrinoCluster
    plural: trinoclusters
    shortNames:
      - trino
    singular: trinocluster
  scope: Namespaced
  versions:
    - additionalPrinterColumns: []
      name: v1alpha1
      schema:
        openAPIV3Schema:
          description: "Auto-generated derived type for TrinoClusterSpec via `CustomResource`"
          properties:
            spec:
              properties:
                authentication:
                  description: A reference to a secret containing username/password for defined users
                  nullable: true
                  properties:
                    method:
                      oneOf:
                        - required:
                            - multiUser
                      properties:
                        multiUser:
                          properties:
                            userCredentialsSecret:
                              description: SecretReference represents a Secret Reference. It has enough information to retrieve secret in any namespace
                              properties:
                                name:
                                  description: Name is unique within a namespace to reference a secret resource.
                                  type: string
                                namespace:
                                  description: Namespace defines the space within which the secret name must be unique.
                                  type: string
                              type: object
                          required:
                            - userCredentialsSecret
                          type: object
                      type: object
                  required:
                    - method
                  type: object
                coordinators:
                  nullable: true
                  properties:
                    cliOverrides:
                      additionalProperties:
                        type: string
                      default: {}
                      type: object
                    config:
                      default: {}
                      properties:
                        logLevel:
                          nullable: true
                          type: string
                        queryMaxMemory:
                          nullable: true
                          type: string
                        queryMaxMemoryPerNode:
                          nullable: true
                          type: string
                      type: object
                    configOverrides:
                      additionalProperties:
                        additionalProperties:
                          type: string
                        type: object
                      default: {}
                      type: object
                    envOverrides:
                      additionalProperties:
                        type: string
                      default: {}
                      type: object
                    roleGroups:
                      additionalProperties:
                        properties:
                          cliOverrides:
                            additionalProperties:
                              type: string
                            default: {}
                            type: object
                          config:
                            default: {}
                            properties:
                              logLevel:
                                nullable: true
                                type: string
                              queryMaxMemory:
                                nullable: true
                                type: string
                              queryMaxMemoryPerNode:
                                nullable: true
                                type: string
                            type: object
                          configOverrides:
                            additionalProperties:
                              additionalProperties:
                                type: string
                              type: object
                            default: {}
                            type: object
                          envOverrides:
                            additionalProperties:
                              type: string
                            default: {}
                            type: object
                          replicas:
                            format: uint16
                            minimum: 0.0
                            nullable: true
                            type: integer
                          selector:
                            description: A label selector is a label query over a set of resources. The result of matchLabels and matchExpressions are ANDed. An empty label selector matches all objects. A null label selector matches no objects.
                            nullable: true
                            properties:
                              matchExpressions:
                                description: matchExpressions is a list of label selector requirements. The requirements are ANDed.
                                items:
                                  description: "A label selector requirement is a selector that contains values, a key, and an operator that relates the key and values."
                                  properties:
                                    key:
                                      description: key is the label key that the selector applies to.
                                      type: string
                                    operator:
                                      description: "operator represents a key's relationship to a set of values. Valid operators are In, NotIn, Exists and DoesNotExist."
                                      type: string
                                    values:
                                      description: "values is an array of string values. If the operator is In or NotIn, the values array must be non-empty. If the operator is Exists or DoesNotExist, the values array must be empty. This array is replaced during a strategic merge patch."
                                      items:
                                        type: string
                                      type: array
                                  required:
                                    - key
                                    - operator
                                  type: object
                                type: array
                              matchLabels:
                                additionalProperties:
                                  type: string
                                description: "matchLabels is a map of {key,value} pairs. A single {key,value} in the matchLabels map is equivalent to an element of matchExpressions, whose key field is \"key\", the operator is \"In\", and the values array contains only \"value\". The requirements are ANDed."
                                type: object
                            type: object
                        type: object
                      type: object
                  required:
                    - roleGroups
                  type: object
                hiveConfigMapName:
                  nullable: true
                  type: string
                opa:
                  nullable: true
                  properties:
                    configMapName:
                      type: string
                    package:
                      nullable: true
                      type: string
                  required:
                    - configMapName
                  type: object
                s3:
                  description: Operators are expected to define fields for this type in order to work with S3 connections.
                  nullable: true
                  oneOf:
                    - required:
                        - inline
                    - required:
                        - reference
                  properties:
                    inline:
                      description: S3 connection definition as CRD.
                      properties:
                        host:
                          nullable: true
                          type: string
<<<<<<< HEAD
=======
                        pathStyleAccess:
                          nullable: true
                          type: boolean
>>>>>>> 7bdf217b
                        port:
                          format: uint16
                          minimum: 0.0
                          nullable: true
                          type: integer
                        secretClass:
                          nullable: true
                          type: string
                        tls:
                          nullable: true
                          properties:
                            verification:
                              description: The verification method used to verify the certificates of the server and/or the client
                              oneOf:
                                - required:
                                    - none
                                - required:
                                    - server
                              properties:
                                none:
                                  description: "Use TLS but don't verify certificates"
                                  type: object
                                server:
                                  description: Use TLS and ca certificate to verify the server
                                  properties:
                                    caCert:
                                      description: Ca cert to verify the server
                                      oneOf:
                                        - required:
                                            - webPki
                                        - required:
                                            - secretClass
                                      properties:
                                        secretClass:
                                          description: "Name of the SecretClass which will provide the ca cert. Note that a SecretClass does not need to have a key but can also work with just a ca cert. So if you got provided with a ca cert but don't have access to the key you can still use this method."
                                          type: string
                                        webPki:
                                          description: Use TLS and the ca certificates trusted by the common web browsers to verify the server. This can be useful when you e.g. use public AWS S3 or other public available services.
                                          type: object
                                      type: object
                                  required:
                                    - caCert
                                  type: object
                              type: object
                          required:
                            - verification
                          type: object
                      type: object
                    reference:
                      type: string
                  type: object
                stopped:
                  description: "Emergency stop button, if `true` then all pods are stopped without affecting configuration (as setting `replicas` to `0` would)"
                  nullable: true
                  type: boolean
                version:
                  nullable: true
                  type: string
                workers:
                  nullable: true
                  properties:
                    cliOverrides:
                      additionalProperties:
                        type: string
                      default: {}
                      type: object
                    config:
                      default: {}
                      properties:
                        logLevel:
                          nullable: true
                          type: string
                        queryMaxMemory:
                          nullable: true
                          type: string
                        queryMaxMemoryPerNode:
                          nullable: true
                          type: string
                      type: object
                    configOverrides:
                      additionalProperties:
                        additionalProperties:
                          type: string
                        type: object
                      default: {}
                      type: object
                    envOverrides:
                      additionalProperties:
                        type: string
                      default: {}
                      type: object
                    roleGroups:
                      additionalProperties:
                        properties:
                          cliOverrides:
                            additionalProperties:
                              type: string
                            default: {}
                            type: object
                          config:
                            default: {}
                            properties:
                              logLevel:
                                nullable: true
                                type: string
                              queryMaxMemory:
                                nullable: true
                                type: string
                              queryMaxMemoryPerNode:
                                nullable: true
                                type: string
                            type: object
                          configOverrides:
                            additionalProperties:
                              additionalProperties:
                                type: string
                              type: object
                            default: {}
                            type: object
                          envOverrides:
                            additionalProperties:
                              type: string
                            default: {}
                            type: object
                          replicas:
                            format: uint16
                            minimum: 0.0
                            nullable: true
                            type: integer
                          selector:
                            description: A label selector is a label query over a set of resources. The result of matchLabels and matchExpressions are ANDed. An empty label selector matches all objects. A null label selector matches no objects.
                            nullable: true
                            properties:
                              matchExpressions:
                                description: matchExpressions is a list of label selector requirements. The requirements are ANDed.
                                items:
                                  description: "A label selector requirement is a selector that contains values, a key, and an operator that relates the key and values."
                                  properties:
                                    key:
                                      description: key is the label key that the selector applies to.
                                      type: string
                                    operator:
                                      description: "operator represents a key's relationship to a set of values. Valid operators are In, NotIn, Exists and DoesNotExist."
                                      type: string
                                    values:
                                      description: "values is an array of string values. If the operator is In or NotIn, the values array must be non-empty. If the operator is Exists or DoesNotExist, the values array must be empty. This array is replaced during a strategic merge patch."
                                      items:
                                        type: string
                                      type: array
                                  required:
                                    - key
                                    - operator
                                  type: object
                                type: array
                              matchLabels:
                                additionalProperties:
                                  type: string
                                description: "matchLabels is a map of {key,value} pairs. A single {key,value} in the matchLabels map is equivalent to an element of matchExpressions, whose key field is \"key\", the operator is \"In\", and the values array contains only \"value\". The requirements are ANDed."
                                type: object
                            type: object
                        type: object
                      type: object
                  required:
                    - roleGroups
                  type: object
              type: object
            status:
              nullable: true
              type: object
          required:
            - spec
          title: TrinoCluster
          type: object
      served: true
      storage: true
      subresources:
        status: {}<|MERGE_RESOLUTION|>--- conflicted
+++ resolved
@@ -188,12 +188,9 @@
                         host:
                           nullable: true
                           type: string
-<<<<<<< HEAD
-=======
                         pathStyleAccess:
                           nullable: true
                           type: boolean
->>>>>>> 7bdf217b
                         port:
                           format: uint16
                           minimum: 0.0
