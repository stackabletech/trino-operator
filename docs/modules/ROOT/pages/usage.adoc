= Usage

Trino works together with the Apache Hive metastore and S3 bucket.

== Prerequisites

* Deployed Stackable Apache Hive metastore
* Accessible S3 Bucket
    ** Endpoint, access-key and secret-key
    ** Data in the Bucket (we use the https://archive.ics.uci.edu/ml/datasets/iris[Iris] dataset here)
* Optional deployed Stackable https://github.com/stackabletech/secret-operator[Secret-Operator] for certificates when deploying for HTTPS
* Optional for authorization: Deployed Stackable https://github.com/stackabletech/opa-operator[OPA-Operator]
* Optional https://repo.stackable.tech/#browse/browse:packages:trino-cli%2Ftrino-cli-363-executable.jar[Trino CLI] to test SQL queries

== Installation

In the following we explain or link the required installation steps.

=== S3 bucket

Please refer to the S3 provider.

=== Hive operator

Please refer to the https://github.com/stackabletech/hive-operator[Hive] operator and https://docs.stackable.tech/hive/index.html[docs].

Both Hive and Trino need the same S3 authentication.

=== OPA operator

Please refer to the https://github.com/stackabletech/opa-operator[OPA] operator and https://docs.stackable.tech/opa/index.html[docs].

=== Authentication

We provide user authentication via secret that can be referred in the custom resource:
[source,yaml]
----
authentication:
  method:
    multiUser:
      userCredentialsSecret:
        namespace: default
        name: simple-trino-users-secret
----

These secrets need to be created manually before startup. The secret may look like the following snippet:
[source,yaml]
----
apiVersion: v1
kind: Secret
metadata:
  name: simple-trino-users-secret
type: kubernetes.io/opaque
stringData:
  admin: $2y$10$89xReovvDLacVzRGpjOyAOONnayOgDAyIS2nW9bs5DJT98q17Dy5i
  alice: $2y$10$HcCa4k9v2DRrD/g7e5vEz.Bk.1xg00YTEHOZjPX7oK3KqMSt2xT8W
  bob: $2y$10$xVRXtYZnYuQu66SmruijPO8WHFM/UK5QPHTr.Nzf4JMcZSqt3W.2.
----

The <user>:<password> combinations are provided in the `stringData` field. The hashes are created using bcrypt with 10 rounds or more.
[source]
----
htpasswd -nbBC 10 admin admin
----

=== Authorization

In order to authorize Trino via OPA, a `ConfigMap` containing Rego rules for Trino has to be applied. The following example is an all access Rego rule for testing with the user `admin`. Do not use it in production!

[source,yaml]
----
apiVersion: v1
kind: ConfigMap
metadata:
  name: opa-bundle-trino
  labels:
    opa.stackable.tech/bundle: "trino"
data:
  trino.rego: |
    package trino

    import future.keywords.in

    default allow = false

    allow {
      is_admin
    }

    is_admin() {
      input.context.identity.user == "admin"
    }
----

Users should write their own rego rules for more complex OPA authorization.

=== Trino

With the prerequisites fulfilled, the CRD for this operator must be created:
[source]
----
kubectl apply -f /etc/stackable/trino-operator/crd/trinocluster.crd.yaml
----

==== Insecure for testing:

Create an insecure single node Trino (v377) cluster for testing. You will access the UI/CLI via http and no user / password or authorization is required. Please adapt the `s3` settings with your credentials (check `examples/simple-trino-cluster.yaml` for an example setting up Hive and Trino):

[source,yaml]
----
apiVersion: trino.stackable.tech/v1alpha1
kind: TrinoCluster
metadata:
  name: simple-trino
spec:
  version: "0.0.377"
  hiveConfigMapName: simple-hive-derby
  s3:
    inline:
      host: test-minio
      port: 9000
<<<<<<< HEAD
      secretClass: minio-credentials
      pathStyleAccess: false
=======
      pathStyleAccess: true
      secretClass: minio-credentials
>>>>>>> 7bdf217b
  coordinators:
    roleGroups:
      default:
        selector:
          matchLabels:
            kubernetes.io/os: linux
        replicas: 1
        config: {}
  workers:
    roleGroups:
      default:
        selector:
          matchLabels:
            kubernetes.io/os: linux
        replicas: 1
        config: {}
----

To access the CLI please execute:
[source]
----
./trino-cli-377-executable.jar --debug --server http://<node>:<http-port> --user=admin
----

==== Secure (https) for production:

Create a secure single node Trino (v377) cluster. This will disable the UI access via http and requires username and password from the secret above. Please adapt the `s3` settings with your credentials (check `examples/simple-trino-cluster-authentication-opa-authorization.yaml` for a full example setting up Hive, OPA, Secrets and Trino):

[source,yaml]
----
apiVersion: trino.stackable.tech/v1alpha1
kind: TrinoCluster
metadata:
  name: simple-trino
spec:
  version: "0.0.377"
  hiveConfigMapName: simple-hive-derby
  opa:
    configMapName: simple-opa
    package: trino
  authentication:
    method:
      multiUser:
        userCredentialsSecret:
          namespace: default
          name: simple-trino-users-secret
  s3:
    inline:
      host: test-minio
      port: 9000
      pathStyleAccess: true
      secretClass: minio-credentials
  coordinators:
    roleGroups:
      default:
        selector:
          matchLabels:
            kubernetes.io/os: linux
        replicas: 1
        config: {}
  workers:
    roleGroups:
      default:
        selector:
          matchLabels:
            kubernetes.io/os: linux
        replicas: 1
        config: {}
----

To access the CLI please download the https://repo1.maven.org/maven2/io/trino/trino-cli/377/trino-cli-377-executable.jar[Trino CLI] and execute:
[source]
----
./trino-cli-377-executable.jar --debug --server https://<host>:<https-port> --user=admin --password --insecure
----

If you use self signed certificates, you also need the `--insecure` flag above which can be omitted otherwise.

==== S3 connection specification

You can specify S3 connection details directly inside the Trino specification
or by referring to an external `S3Connection` custom resource.

To specify S3 connection details directly as part of the Trino resource, you
add an inline connection configuration as shown below:

[source,yaml]
----
s3: # <1>
  inline:
    host: test-minio # <2>
    port: 9000 # <3>
    pathStyleAccess: true # <4>
    secretClass: minio-credentials  # <5>
----
<1> Entry point for the connection configuration
<2> Connection host
<3> Optional connection port
<4> Optional flag if path-style URLs should be used; This defaults to `false`
    which means virtual hosted-style URLs are used.
<5> Name of the `Secret` object expected to contain the following keys:
    `accessKey` and `secretKey`

It is also possible to configure the bucket connection details as a separate
Kubernetes resource and only refer to that object from the Trino specification
like this:

[source,yaml]
----
s3:
  reference: my-connection-resource # <1>
----
<1> Name of the connection resource with connection details

The resource named `my-connection-resource` is then defined as shown below:

[source,yaml]
----
---
apiVersion: s3.stackable.tech/v1alpha1
kind: S3Connection
metadata:
  name: my-connection-resource
spec:
  host: test-minio
  port: 9000
  pathStyleAccess: true
  secretClass: minio-credentials
----

This has the advantage that the connection configuration can be shared across
applications and reduces the cost of updating these details.

=== Test Trino with Hive and S3

Create a schema and a table for the Iris data located in S3 and query data. This assumes to have the Iris data set in the `PARQUET` format available in the S3 bucket which can be downloaded https://www.kaggle.com/gpreda/iris-dataset/version/2?select=iris.parquet[here]

==== Create schema
[source,sql]
----
CREATE SCHEMA IF NOT EXISTS hive.iris
WITH (location = 's3a://iris/');
----
which should return:
----
CREATE SCHEMA
----

==== Create table
[source,sql]
----
CREATE TABLE IF NOT EXISTS hive.iris.iris_parquet (
  sepal_length DOUBLE,
  sepal_width  DOUBLE,
  petal_length DOUBLE,
  petal_width  DOUBLE,
  class        VARCHAR
)
WITH (
  external_location = 's3a://iris/parq',
  format = 'PARQUET'
);
----
which should return:
----
CREATE TABLE
----

==== Query data
[source,sql]
----
SELECT
    sepal_length,
    class
FROM hive.iris.iris_parquet
LIMIT 10;
----

which should return something like this:
----
 sepal_length |    class
--------------+-------------
          5.1 | Iris-setosa
          4.9 | Iris-setosa
          4.7 | Iris-setosa
          4.6 | Iris-setosa
          5.0 | Iris-setosa
          5.4 | Iris-setosa
          4.6 | Iris-setosa
          5.0 | Iris-setosa
          4.4 | Iris-setosa
          4.9 | Iris-setosa
(10 rows)

Query 20220210_161615_00000_a8nka, FINISHED, 1 node
https://172.18.0.5:30299/ui/query.html?20220210_161615_00000_a8nka
Splits: 18 total, 18 done (100.00%)
CPU Time: 0.7s total,    20 rows/s, 11.3KB/s, 74% active
Per Node: 0.3 parallelism,     5 rows/s, 3.02KB/s
Parallelism: 0.3
Peak Memory: 0B
2.67 [15 rows, 8.08KB] [5 rows/s, 3.02KB/s]
----

== Monitoring

The managed Trino instances are automatically configured to export Prometheus metrics. See
xref:home:operators:monitoring.adoc[] for more details.

== Configuration & Environment Overrides

The cluster definition also supports overriding configuration properties and environment variables, either per role or per role group, where the more specific override (role group) has precedence over the less specific one (role).

IMPORTANT: Do not override port numbers. This will lead to faulty installations.

=== Configuration Properties

For a role or role group, at the same level of `config`, you can specify: `configOverrides` for:

- `config.properties`
- `node.properties`
- `log.properties`
- `password-authenticator.properties`
- `hive.properties`

For a list of possible configuration properties consult the https://trino.io/docs/current/admin/properties.html[Trino Properties Reference].

[source,yaml]
----
workers:
  roleGroups:
    default:
      config: {}
      replicas: 1
      configOverrides:
        config.properties:
          query.max-memory-per-node: "2GB"
----

Just as for the `config`, it is possible to specify this at role level as well:

[source,yaml]
----
workers:
  configOverrides:
    config.properties:
      query.max-memory-per-node: "2GB"
  roleGroups:
    default:
      config: {}
      replicas: 1
----

All override property values must be strings. The properties will be passed on without any escaping or formatting.

=== Environment Variables

Environment variables can be (over)written by adding the `envOverrides` property.

For example per role group:

[source,yaml]
----
workers:
  roleGroups:
    default:
      config: {}
      replicas: 1
      envOverrides:
        JAVA_HOME: "path/to/java"
----

or per role:

[source,yaml]
----
workers:
  envOverrides:
    JAVA_HOME: "path/to/java"
  roleGroups:
    default:
      config: {}
      replicas: 1
----

Here too, overriding properties such as `http-server.https.port` will lead to broken installations.<|MERGE_RESOLUTION|>--- conflicted
+++ resolved
@@ -119,13 +119,8 @@
     inline:
       host: test-minio
       port: 9000
-<<<<<<< HEAD
-      secretClass: minio-credentials
-      pathStyleAccess: false
-=======
       pathStyleAccess: true
       secretClass: minio-credentials
->>>>>>> 7bdf217b
   coordinators:
     roleGroups:
       default:
