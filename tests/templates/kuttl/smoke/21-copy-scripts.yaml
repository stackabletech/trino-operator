--- conflicted
+++ resolved
@@ -2,13 +2,7 @@
 apiVersion: kuttl.dev/v1beta1
 kind: TestStep
 commands:
-<<<<<<< HEAD
   - script: kubectl cp -n $NAMESPACE ../../../../templates/kuttl/commons/check-active-workers.py  trino-test-helper-0:/tmp || true
   - script: kubectl cp -n $NAMESPACE ../../../../templates/kuttl/commons/check-opa.py trino-test-helper-0:/tmp || true
   - script: kubectl cp -n $NAMESPACE ../../../../templates/kuttl/commons/check-s3.py trino-test-helper-0:/tmp || true
-=======
-  - script: kubectl cp -n $NAMESPACE ./check-active-workers.py  trino-test-helper-0:/tmp || true
-  - script: kubectl cp -n $NAMESPACE ./check-opa.py             trino-test-helper-0:/tmp || true
-  - script: kubectl cp -n $NAMESPACE ./check-s3.py              trino-test-helper-0:/tmp || true
-  - script: kubectl cp -n $NAMESPACE ../../../../templates/kuttl/commons/check-metrics.py  trino-test-helper-0:/tmp || true
->>>>>>> 4c758d68
+  - script: kubectl cp -n $NAMESPACE ../../../../templates/kuttl/commons/check-metrics.py  trino-test-helper-0:/tmp || true