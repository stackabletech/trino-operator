---
dimensions:
  - name: trino
    values:
      - 377-stackable0
      - 387-stackable0.1.0
  - name: hive
    values:
      - 2.3.9-stackable0.4.0
  - name: opa
    values:
      - 0.37.2-stackable0.2.0
<<<<<<< HEAD
  - name: s3-use-tls
    values:
      # - "true" Not supported yet
      - "false"
=======
      - 0.41.0-stackable0.1.0
>>>>>>> 106e3f77
tests:
  - name: smoke
    dimensions:
      - trino
      - hive
      - opa
      - s3-use-tls<|MERGE_RESOLUTION|>--- conflicted
+++ resolved
@@ -10,14 +10,11 @@
   - name: opa
     values:
       - 0.37.2-stackable0.2.0
-<<<<<<< HEAD
+      - 0.41.0-stackable0.1.0
   - name: s3-use-tls
     values:
       # - "true" Not supported yet
       - "false"
-=======
-      - 0.41.0-stackable0.1.0
->>>>>>> 106e3f77
 tests:
   - name: smoke
     dimensions:
